--- conflicted
+++ resolved
@@ -183,71 +183,49 @@
       }
     })
 
-<<<<<<< HEAD
     this.app.get('/health', async (_req, res) => {
       try {
-        // Проверяем готовность основных компонентов
+        const uptime = process.uptime()
+        const memoryUsage = process.memoryUsage()
+        
+        // Объединенная версия с лучшими частями из обеих версий
         const health = {
           status: 'OK',
           timestamp: new Date().toISOString(),
-          components: {
-            server: 'healthy',
-            inngest: 'healthy', // Предполагаем что готов, если дошли до этого места
-            memory: {
-              used: Math.round(process.memoryUsage().rss / 1024 / 1024),
-              unit: 'MB'
-            }
+          uptime: Math.floor(uptime),
+          environment: process.env.NODE_ENV || 'production',
+          version: process.env.npm_package_version || '1.0.0',
+          memory: {
+            used: Math.round(memoryUsage.heapUsed / 1024 / 1024),
+            total: Math.round(memoryUsage.heapTotal / 1024 / 1024),
+            rss: Math.round(memoryUsage.rss / 1024 / 1024),
           },
-          uptime: Math.round(process.uptime()),
-          environment: process.env.NODE_ENV || 'development'
+          services: {
+            api: 'healthy',
+            server: 'healthy', 
+            inngest: 'healthy',
+            database: 'connected', // TODO: добавить реальную проверку БД
+          }
         }
 
-        // Быстрая проверка доступности процесса
-        if (process.uptime() < 5) {
+        // STARTING логика для Railway (критично важно!)
+        if (uptime < 5) {
           // Если сервер работает менее 5 секунд, даем время на инициализацию
           health.status = 'STARTING'
-          health.components.server = 'starting'
+          health.services.server = 'starting'
+          health.services.inngest = 'initializing'
         }
 
         const statusCode = health.status === 'OK' ? 200 : 503
         res.status(statusCode).json(health)
         
       } catch (error) {
-        logger.error('Healthcheck error:', error)
+        logger.error('Health check failed:', error)
         res.status(503).json({
           status: 'ERROR',
           timestamp: new Date().toISOString(),
           error: 'Health check failed',
           uptime: Math.round(process.uptime())
-=======
-    this.app.get('/health', (_req, res) => {
-      try {
-        const uptime = process.uptime()
-        const memoryUsage = process.memoryUsage()
-        
-        res.status(200).json({
-          status: 'OK',
-          timestamp: new Date().toISOString(),
-          uptime: Math.floor(uptime),
-          environment: process.env.NODE_ENV || 'unknown',
-          version: process.env.npm_package_version || '1.0.0',
-          memory: {
-            used: Math.round(memoryUsage.heapUsed / 1024 / 1024),
-            total: Math.round(memoryUsage.heapTotal / 1024 / 1024),
-          },
-          services: {
-            api: 'healthy',
-            database: 'connected', // TODO: добавить реальную проверку БД
-            inngest: 'initialized',
-          }
-        })
-      } catch (error) {
-        logger.error('Health check failed:', error)
-        res.status(503).json({
-          status: 'ERROR',
-          timestamp: new Date().toISOString(),
-          error: 'Health check failed'
->>>>>>> da8879e4
         })
       }
     })
