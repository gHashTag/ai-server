/**
 * Instagram Apify Scraper - Парсинг рилз через Apify
 * Интеграция логики из instagram-scraper-bot
 */

import { inngest } from '@/core/inngest/clients'
import { ApifyClient } from 'apify-client'
import { supabase } from '@/supabase/client'
import { z } from 'zod'
import { instagramScrapingRates } from '@/price/helpers/modelsCost'
import { updateUserBalance } from '@/core/supabase/updateUserBalance'

// Схема валидации входных данных
const ApifyScraperEventSchema = z.object({
  username_or_hashtag: z.string().min(1),
  project_id: z.number().positive(),
  source_type: z.enum(['competitor', 'hashtag']),
  max_reels: z.number().min(1).max(500).default(50),
  min_views: z.number().min(0).optional(),
  max_age_days: z.number().min(1).max(365).optional(),
  requester_telegram_id: z.string().optional(),
  bot_name: z.string().optional(),
})

// Интерфейс для Apify рилса
interface ApifyReelItem {
  id?: string
  shortCode?: string
  caption?: string
  hashtags?: string[]
  url?: string
  videoUrl?: string
  displayUrl?: string
  likesCount?: number
  commentsCount?: number
  videoViewCount?: number
  videoPlayCount?: number
  timestamp?: string
  ownerUsername?: string
  ownerId?: string
  videoDuration?: number
  isVideo?: boolean
  productType?: string
  type?: string
  musicInfo?: {
    artist_name?: string | null
    song_name?: string | null
  }
}

<<<<<<< HEAD
// Supabase клиент уже импортирован
=======
// База данных
const dbPool = new Pool({
  connectionString: process.env.NEON_DATABASE_URL || '',
  ssl: { rejectUnauthorized: false },
})
>>>>>>> dd2222d3

// Логгер
const log = {
  info: (msg: string, data?: any) =>
    console.log(`[APIFY-SCRAPER] ${msg}`, data || ''),
  error: (msg: string, data?: any) =>
    console.error(`[APIFY-SCRAPER] ${msg}`, data || ''),
  warn: (msg: string, data?: any) =>
    console.warn(`[APIFY-SCRAPER] ${msg}`, data || ''),
}

/**
 * Функция парсинга Instagram через Apify
 */
export const instagramApifyScraper = inngest.createFunction(
  {
    id: 'instagram-apify-scraper',
    name: '🤖 Instagram Apify Scraper',
    concurrency: 2,
  },
  { event: 'instagram/apify-scrape' },
  async ({ event, step, runId }) => {
    log.info('🚀 Instagram Apify Scraper запущен', {
      runId,
      eventData: event.data,
    })

    // Step 1: Валидация входных данных
    const validatedData = await step.run('validate-input', async () => {
      const result = ApifyScraperEventSchema.safeParse(event.data)

      if (!result.success) {
        throw new Error(`Invalid input: ${result.error.message}`)
      }

      if (!process.env.APIFY_TOKEN) {
        throw new Error('APIFY_TOKEN не настроен в переменных окружения')
      }

      log.info('✅ Входные данные валидированы')
      return result.data
    })

    // Step 2: Инициализация Apify клиента
    const apifyClient = await step.run('init-apify-client', async () => {
      // Отладочная информация
      log.info('🔍 Отладка ApifyClient импорта:', {
        ApifyClient: typeof ApifyClient,
        ApifyClientPrototype: ApifyClient?.prototype?.constructor?.name,
        ApifyClientKeys: ApifyClient
          ? Object.getOwnPropertyNames(ApifyClient.prototype)
          : 'undefined',
      })

      const client = new ApifyClient({
        token: process.env.APIFY_TOKEN!,
      })

      // Отладочная информация о созданном клиенте
      log.info('🔍 Отладка созданного клиента:', {
        clientType: typeof client,
        clientConstructor: client?.constructor?.name,
        hasActorMethod: typeof client?.actor,
        clientKeys: client
          ? Object.getOwnPropertyNames(Object.getPrototypeOf(client))
          : 'undefined',
      })

      log.info('✅ Apify клиент инициализирован')
      return client
    })

    // Step 3: Подготовка параметров для Apify
    const apifyInput = await step.run('prepare-apify-input', async () => {
      const { username_or_hashtag, source_type, max_reels } = validatedData

      let input: any

      if (source_type === 'hashtag') {
        // Для хештегов
        const hashtag = username_or_hashtag.replace('#', '').trim()
        input = {
          search: `#${hashtag}`,
          searchType: 'hashtag',
          searchLimit: 250, // Максимум для поиска
          resultsType: 'posts',
          resultsLimit: max_reels,
          proxy: {
            useApifyProxy: true,
            apifyProxyGroups: ['RESIDENTIAL'],
          },
        }
        log.info(`📌 Параметры для хештега #${hashtag}`, input)
      } else {
        // Для пользователей - ИСПРАВЛЕННЫЙ ФОРМАТ
        const username = username_or_hashtag.replace('@', '').trim()
        input = {
          directUrls: [`https://www.instagram.com/${username}/`], // Правильный формат!
          resultsType: 'posts',
          resultsLimit: Math.max(max_reels * 5, 20), // Парсим больше постов чтобы найти видео
          proxy: {
            useApifyProxy: true,
            apifyProxyGroups: ['RESIDENTIAL'],
          },
        }
        log.info(`👤 Параметры для пользователя @${username}`, input)
      }

      return input
    })

    // Step 4: Запуск Apify актора
    const apifyResults = await step.run('run-apify-actor', async () => {
      log.info('🎬 Запуск Apify актора instagram-scraper...')

      try {
        // Создаем новый клиент в каждом step для избежания проблем с сериализацией
        const freshClient = new ApifyClient({
          token: process.env.APIFY_TOKEN!,
        })

        // Отладочная информация о свежесозданном клиенте
        log.info('🔍 Проверка свежего клиента в step:', {
          clientType: typeof freshClient,
          hasActorMethod: typeof freshClient?.actor,
          actorType: typeof freshClient.actor,
        })

        // Запускаем актор через свежий клиент
        const run = await freshClient
          .actor('apify/instagram-scraper')
          .call(apifyInput)

        log.info('✅ Apify актор завершён', {
          runId: run.id,
          status: run.status,
        })

        // Получаем результаты через тот же свежий клиент
        const { items } = await freshClient
          .dataset(run.defaultDatasetId)
          .listItems()

        log.info(`📦 Получено ${items.length} элементов от Apify`)

        // Полный лог первого элемента для отладки
        if (items.length > 0) {
          log.info(
            '🔍 Полные данные первого элемента:',
            JSON.stringify(items[0], null, 2)
          )
        }

        return items
      } catch (error: any) {
        log.error('❌ Ошибка Apify', error)
        throw new Error(`Apify error: ${error.message}`)
      }
    })

    // Step 5: Обработка и фильтрация результатов
    const processedReels = await step.run('process-reels', async () => {
      const { source_type, min_views, max_age_days } = validatedData

      let allPosts: ApifyReelItem[] = []

      // Извлекаем посты в зависимости от типа источника
      if (source_type === 'hashtag') {
        log.info('📝 Извлекаем посты из хештегов...')
        apifyResults.forEach((item: any) => {
          if (item.topPosts && Array.isArray(item.topPosts)) {
            allPosts.push(...item.topPosts)
          }
          if (item.latestPosts && Array.isArray(item.latestPosts)) {
            allPosts.push(...item.latestPosts)
          }
        })
      } else {
        allPosts = apifyResults as ApifyReelItem[]
      }

      log.info(`📊 Всего постов для обработки: ${allPosts.length}`)

      // Фильтрация по дате
      let maxAgeDate: Date | null = null
      if (max_age_days) {
        maxAgeDate = new Date()
        maxAgeDate.setDate(maxAgeDate.getDate() - max_age_days)
        log.info(`📅 Фильтр по дате: не старше ${max_age_days} дней`)
      }

      // Отладочная информация о постах
      log.info('🔍 Анализируем посты:', {
        posts_sample: allPosts.slice(0, 3).map(post => ({
          type: post.type,
          productType: post.productType,
          isVideo: post.isVideo,
          videoUrl: !!post.videoUrl,
          shortCode: post.shortCode,
        })),
      })

      // Фильтрация рилсов
      const filteredReels = allPosts.filter(item => {
        // РАСШИРЕННАЯ ЛОГИКА - парсим ВСЕ что может быть видео
        const isReel =
          item.type === 'Video' || // Прямое видео
          item.productType === 'clips' || // Рилсы
          item.isVideo === true || // Флаг видео
          !!item.videoUrl || // Есть URL видео
          !!item.videoPlayUrl || // Альтернативный URL видео
          (item.videoViewCount && item.videoViewCount > 0) || // Есть просмотры
          (item.videoPlayCount && item.videoPlayCount > 0) || // Альтернативные просмотры
          item.type === 'GraphVideo' || // Другой тип видео
          item.typename === 'GraphVideo' || // Через typename
          (item.displayUrl && item.displayUrl.includes('video')) || // URL содержит video
          item.isVideo === 'true' || // Строковое значение
          (item.media_type && item.media_type === 2) // Instagram media_type для видео

        if (!isReel) {
          log.info('⏭️ Пропущен не-рилс:', {
            type: item.type,
            productType: item.productType,
            isVideo: item.isVideo,
            shortCode: item.shortCode,
          })
          return false
        }

        // Проверка даты
        if (maxAgeDate && item.timestamp) {
          const pubDate = new Date(item.timestamp)
          if (pubDate < maxAgeDate) return false
        }

        // Проверка просмотров
        if (min_views !== undefined) {
          const views = item.videoViewCount || item.videoPlayCount || 0
          if (views < min_views) {
            log.info(
              `⏭️ Пропущен рилс с ${views} просмотрами (мин: ${min_views})`
            )
            return false
          }
        }

        return true
      })

      log.info(`✅ После фильтрации: ${filteredReels.length} рилсов`)

      // Форматируем для сохранения
      return filteredReels.map(reel => ({
        reel_id: reel.id || reel.shortCode || '',
        url: reel.url || `https://instagram.com/p/${reel.shortCode}/`,
        video_url: reel.videoUrl,
        thumbnail_url: reel.displayUrl,
        caption: reel.caption || '',
        hashtags: reel.hashtags || [],
        owner_username: reel.ownerUsername || '',
        owner_id: reel.ownerId || '',
        views_count: reel.videoViewCount || reel.videoPlayCount || 0,
        likes_count: reel.likesCount || 0,
        comments_count: reel.commentsCount || 0,
        duration: reel.videoDuration || 0,
        published_at: reel.timestamp ? new Date(reel.timestamp) : new Date(),
        music_artist: reel.musicInfo?.artist_name || null,
        music_title: reel.musicInfo?.song_name || null,
      }))
    })

    // Step 6: Сохранение в базу данных Supabase
    const saveResult = await step.run('save-to-database', async () => {
      let saved = 0
      let duplicates = 0

      try {
<<<<<<< HEAD
        // Преобразуем данные для Supabase
        const reelsForInsert = processedReels.map(reel => ({
          reel_id: reel.reel_id,
          url: reel.url,
          video_url: reel.video_url,
          thumbnail_url: reel.thumbnail_url,
          caption: reel.caption,
          hashtags: reel.hashtags,
          owner_username: reel.owner_username,
          owner_id: reel.owner_id,
          views_count: reel.views_count,
          likes_count: reel.likes_count,
          comments_count: reel.comments_count,
          duration: reel.duration,
          published_at: reel.published_at,
          music_artist: reel.music_artist,
          music_title: reel.music_title,
          project_id: validatedData.project_id,
          scraped_at: new Date().toISOString()
        }))
        
        // Сохраняем рилсы через upsert (вставка или обновление)
        for (const reel of reelsForInsert) {
          const { error } = await supabase
            .from('instagram_apify_reels')
            .upsert(reel, {
              onConflict: 'reel_id',
              ignoreDuplicates: false
            })
          
          if (error) {
            if (error.code === '23505' || error.message.includes('duplicate')) {
=======
        // Создаём таблицу если её нет
        await client.query(`
          CREATE TABLE IF NOT EXISTS instagram_apify_reels (
            id UUID PRIMARY KEY DEFAULT gen_random_uuid(),
            reel_id VARCHAR(255) UNIQUE,
            url TEXT NOT NULL,
            video_url TEXT,
            thumbnail_url TEXT,
            caption TEXT,
            hashtags JSONB,
            owner_username VARCHAR(255),
            owner_id VARCHAR(255),
            views_count INTEGER DEFAULT 0,
            likes_count INTEGER DEFAULT 0,
            comments_count INTEGER DEFAULT 0,
            duration FLOAT,
            published_at TIMESTAMP,
            music_artist VARCHAR(255),
            music_title VARCHAR(255),
            project_id INTEGER,
            scraped_at TIMESTAMP DEFAULT NOW(),
            created_at TIMESTAMP DEFAULT NOW()
          )
        `)

        // Сохраняем рилсы
        for (const reel of processedReels) {
          try {
            await client.query(
              `INSERT INTO instagram_apify_reels 
               (reel_id, url, video_url, thumbnail_url, caption, hashtags,
                owner_username, owner_id, views_count, likes_count, 
                comments_count, duration, published_at, music_artist, 
                music_title, project_id)
               VALUES ($1, $2, $3, $4, $5, $6, $7, $8, $9, $10, $11, $12, $13, $14, $15, $16)
               ON CONFLICT (reel_id) DO NOTHING`,
              [
                reel.reel_id,
                reel.url,
                reel.video_url,
                reel.thumbnail_url,
                reel.caption,
                JSON.stringify(reel.hashtags),
                reel.owner_username,
                reel.owner_id,
                reel.views_count,
                reel.likes_count,
                reel.comments_count,
                reel.duration,
                reel.published_at,
                reel.music_artist,
                reel.music_title,
                validatedData.project_id,
              ]
            )
            saved++
          } catch (error: any) {
            if (error.code === '23505') {
>>>>>>> dd2222d3
              duplicates++
            } else {
              log.error(`Ошибка сохранения рилса: ${error.message}`)
            }
          } else {
            saved++
          }
        }
<<<<<<< HEAD
        
        log.info(`💾 Сохранено в Supabase: ${saved} новых, ${duplicates} дубликатов`)
=======

        log.info(`💾 Сохранено в БД: ${saved} новых, ${duplicates} дубликатов`)
>>>>>>> dd2222d3
        return { saved, duplicates, total: saved + duplicates }
      } catch (error) {
        log.error('❌ Ошибка сохранения в Supabase:', error)
        return { saved: 0, duplicates: 0, total: 0 }
      }
    })

    // Step 7: Монетизация - списание за рилсы
    if (
      processedReels.length > 0 &&
      validatedData.requester_telegram_id !== 'auto-system'
    ) {
      await step.run('charge-for-reels', async () => {
        try {
          const totalCostStars =
            processedReels.length * instagramScrapingRates.costPerReelInStars

          log.info('💰 Списание за рилсы:', {
            reelsCount: processedReels.length,
            costPerReel: instagramScrapingRates.costPerReelInStars,
            totalCost: totalCostStars,
            userId: validatedData.requester_telegram_id,
          })

          await updateUserBalance({
            telegram_id: validatedData.requester_telegram_id,
            bot_name: validatedData.bot_name || 'neuro_blogger_bot',
            amount: totalCostStars, // Положительное значение
            operation_type: 'money_out_com', // Списание со счета
            description: `Instagram парсинг: ${processedReels.length} рилсов @${validatedData.username_or_hashtag}`,
          })

          log.info('✅ Списание за рилсы выполнено успешно')
        } catch (error: any) {
          log.error('❌ Ошибка списания за рилсы:', error.message)
          // Не прерываем выполнение, но логируем
        }
      })
    }

    // Step 8: (Старый триггер удален - теперь используется прямой триггер в конце)

    // Step 9: Отправка уведомления в Telegram (если указан И это НЕ auto-system)
    if (
      validatedData.requester_telegram_id &&
      validatedData.bot_name &&
      validatedData.requester_telegram_id !== 'auto-system'
    ) {
      await step.run('send-telegram-notification', async () => {
        try {
          const { getBotByName } = await import('@/core/bot')
          const { bot } = getBotByName(validatedData.bot_name!)

          const totalCostStars =
            processedReels.length * instagramScrapingRates.costPerReelInStars
          const totalCostRubles =
            processedReels.length * instagramScrapingRates.costPerReelInRubles

          const message = `
🎬 Парсинг Instagram через Apify завершён!

📌 Источник: ${validatedData.username_or_hashtag}
🎯 Тип: ${validatedData.source_type === 'hashtag' ? 'Хештег' : 'Пользователь'}
📊 Найдено рилсов: ${processedReels.length}
💾 Сохранено новых: ${saveResult.saved}
🔄 Пропущено дубликатов: ${saveResult.duplicates}

${
  processedReels.length > 0 &&
  validatedData.requester_telegram_id !== 'auto-system'
    ? `
💰 Стоимость: ${totalCostStars.toFixed(2)} ⭐ (${totalCostRubles.toFixed(2)} ₽)
💳 Списано с баланса
`
    : ''
}

${
  processedReels.length > 0
    ? `
🏆 Топ рилс по просмотрам:
${processedReels
  .sort((a, b) => b.views_count - a.views_count)
  .slice(0, 3)
  .map(
    (r, i) =>
      `${i + 1}. @${
        r.owner_username
      }: ${r.views_count.toLocaleString()} просмотров`
  )
  .join('\n')}
`
    : ''
}
✅ Данные сохранены в базу данных`

          await bot.telegram.sendMessage(
            validatedData.requester_telegram_id,
            message
          )

          log.info('✅ Уведомление отправлено в Telegram')
        } catch (error) {
          log.error('❌ Ошибка отправки в Telegram:', error)
        }
      })
    }

    // Финальный результат
    const result = {
      success: true,
      source: validatedData.username_or_hashtag,
      sourceType: validatedData.source_type,
      projectId: validatedData.project_id,
      reelsFound: processedReels.length,
      reelsSaved: saveResult.saved,
      duplicatesSkipped: saveResult.duplicates,
      topReels: processedReels
        .sort((a, b) => b.views_count - a.views_count)
        .slice(0, 5)
        .map(r => ({
          username: r.owner_username,
          views: r.views_count,
          likes: r.likes_count,
          url: r.url,
        })),
      scrapedAt: new Date(),
    }

    log.info('🎉 Instagram Apify Scraper завершён успешно', result)

    // КРИТИЧЕСКИЙ ТРИГГЕР ДОСТАВКИ - ПОСЛЕ ВСЕХ ОПЕРАЦИЙ, НО ПЕРЕД RETURN!
    if (
      processedReels.length > 0 &&
      validatedData.requester_telegram_id === 'auto-system'
    ) {
      try {
        log.info('🚨 КРИТИЧЕСКИЙ ТРИГГЕР: Запускаем доставку после парсинга!', {
          reelsCount: processedReels.length,
          competitor: validatedData.username_or_hashtag,
          projectId: validatedData.project_id,
        })

        // Запускаем доставку БЕЗ step.run - напрямую!
        const deliveryResult = await inngest.send({
          name: 'competitor/delivery-reels',
          data: {
            competitor_username: validatedData.username_or_hashtag,
            project_id: validatedData.project_id,
            triggered_by: 'auto-parser',
          },
        })

        log.info('🎉 УСПЕХ: Доставка запущена!', {
          eventId: deliveryResult.ids[0],
          competitor: validatedData.username_or_hashtag,
        })
      } catch (error: any) {
        log.error('💀 КРИТИЧЕСКАЯ ОШИБКА ТРИГГЕРА:', {
          error: error.message,
          stack: error.stack,
          competitor: validatedData.username_or_hashtag,
        })
      }
    }

    // Уведомление админа о завершении работы
    if (process.env.ADMIN_CHAT_ID && validatedData.bot_name) {
      try {
        const { getBotByName } = await import('@/core/bot')
        const { bot } = getBotByName(validatedData.bot_name)

        const adminMessage = `
🔧 Instagram Apify Scraper завершён

📊 Результат:
• Источник: @${validatedData.username_or_hashtag}
• Найдено рилсов: ${processedReels.length}
• Сохранено: ${saveResult.saved}
• Пользователь: ${validatedData.requester_telegram_id}
• Project ID: ${validatedData.project_id}

${
  processedReels.length > 0
    ? '✅ Монетизация: списание выполнено'
    : '💰 Монетизация: списание не требуется'
}
${
  processedReels.length > 0 &&
  validatedData.requester_telegram_id === 'auto-system'
    ? '📬 Доставка автоматически запущена'
    : ''
}
🎯 Функция выполнена полностью
        `

        await bot.telegram.sendMessage(process.env.ADMIN_CHAT_ID, adminMessage)
        log.info('📤 Уведомление админу отправлено')
      } catch (error: any) {
        log.error('❌ Ошибка уведомления админу:', error.message)
      }
    }

    return result
  }
)

// Helper функция для запуска парсинга
export async function triggerApifyInstagramScraping(data: any) {
  const result = await inngest.send({
    name: 'instagram/apify-scrape',
    data,
  })

  return {
    eventId: result.ids[0],
  }
}<|MERGE_RESOLUTION|>--- conflicted
+++ resolved
@@ -48,15 +48,7 @@
   }
 }
 
-<<<<<<< HEAD
 // Supabase клиент уже импортирован
-=======
-// База данных
-const dbPool = new Pool({
-  connectionString: process.env.NEON_DATABASE_URL || '',
-  ssl: { rejectUnauthorized: false },
-})
->>>>>>> dd2222d3
 
 // Логгер
 const log = {
@@ -334,7 +326,6 @@
       let duplicates = 0
 
       try {
-<<<<<<< HEAD
         // Преобразуем данные для Supabase
         const reelsForInsert = processedReels.map(reel => ({
           reel_id: reel.reel_id,
@@ -367,66 +358,6 @@
           
           if (error) {
             if (error.code === '23505' || error.message.includes('duplicate')) {
-=======
-        // Создаём таблицу если её нет
-        await client.query(`
-          CREATE TABLE IF NOT EXISTS instagram_apify_reels (
-            id UUID PRIMARY KEY DEFAULT gen_random_uuid(),
-            reel_id VARCHAR(255) UNIQUE,
-            url TEXT NOT NULL,
-            video_url TEXT,
-            thumbnail_url TEXT,
-            caption TEXT,
-            hashtags JSONB,
-            owner_username VARCHAR(255),
-            owner_id VARCHAR(255),
-            views_count INTEGER DEFAULT 0,
-            likes_count INTEGER DEFAULT 0,
-            comments_count INTEGER DEFAULT 0,
-            duration FLOAT,
-            published_at TIMESTAMP,
-            music_artist VARCHAR(255),
-            music_title VARCHAR(255),
-            project_id INTEGER,
-            scraped_at TIMESTAMP DEFAULT NOW(),
-            created_at TIMESTAMP DEFAULT NOW()
-          )
-        `)
-
-        // Сохраняем рилсы
-        for (const reel of processedReels) {
-          try {
-            await client.query(
-              `INSERT INTO instagram_apify_reels 
-               (reel_id, url, video_url, thumbnail_url, caption, hashtags,
-                owner_username, owner_id, views_count, likes_count, 
-                comments_count, duration, published_at, music_artist, 
-                music_title, project_id)
-               VALUES ($1, $2, $3, $4, $5, $6, $7, $8, $9, $10, $11, $12, $13, $14, $15, $16)
-               ON CONFLICT (reel_id) DO NOTHING`,
-              [
-                reel.reel_id,
-                reel.url,
-                reel.video_url,
-                reel.thumbnail_url,
-                reel.caption,
-                JSON.stringify(reel.hashtags),
-                reel.owner_username,
-                reel.owner_id,
-                reel.views_count,
-                reel.likes_count,
-                reel.comments_count,
-                reel.duration,
-                reel.published_at,
-                reel.music_artist,
-                reel.music_title,
-                validatedData.project_id,
-              ]
-            )
-            saved++
-          } catch (error: any) {
-            if (error.code === '23505') {
->>>>>>> dd2222d3
               duplicates++
             } else {
               log.error(`Ошибка сохранения рилса: ${error.message}`)
@@ -435,13 +366,8 @@
             saved++
           }
         }
-<<<<<<< HEAD
         
         log.info(`💾 Сохранено в Supabase: ${saved} новых, ${duplicates} дубликатов`)
-=======
-
-        log.info(`💾 Сохранено в БД: ${saved} новых, ${duplicates} дубликатов`)
->>>>>>> dd2222d3
         return { saved, duplicates, total: saved + duplicates }
       } catch (error) {
         log.error('❌ Ошибка сохранения в Supabase:', error)
