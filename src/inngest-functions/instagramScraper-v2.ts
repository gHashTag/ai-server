/**
 * Instagram Scraper v2 - Fully Isolated with Zod Validation
 * Real API integration with strict typing and validation
 */

import { slugify } from 'inngest'
import pkg from 'pg'
const { Pool } = pkg
import * as XLSX from 'xlsx'
import archiver from 'archiver'
import { promises as fs } from 'fs'
import path from 'path'

// Используем основной Inngest клиент
import { inngest } from '@/core/inngest/clients'

<<<<<<< HEAD
// Импортируем Apify функцию для замены RapidAPI
=======
// Импортируем Apify функцию
>>>>>>> a1413a0a
import { triggerApifyInstagramScraping } from './instagramApifyScraper'

// Импортируем Zod-схемы
import {
  InstagramScrapingEventSchema,
  validateInstagramApiResponse,
  validateInstagramUsers,
  DatabaseSaveResultSchema,
  type InstagramScrapingEvent,
  type ValidatedInstagramUser,
  type DatabaseSaveResult,
  validateInstagramReelsApiResponse,
  validateInstagramReels,
  type ValidatedInstagramReel,
  type ReelsSaveResult,
  ReelsSaveResultSchema,
  CreateInstagramUserEventSchema,
  type CreateInstagramUserEvent,
  type CreateUserResult,
  CreateUserResultSchema,
} from '../core/instagram/schemas'

// Импортируем Project Manager для автоматического создания проектов
import { projectManager } from '../core/instagram/project-manager'

// Simple logger
const log = {
  info: (msg: string, data?: any) =>
    console.log(`[IG-INFO] ${msg}`, data || ''),
  error: (msg: string, data?: any) =>
    console.error(`[IG-ERROR] ${msg}`, data || ''),
  warn: (msg: string, data?: any) =>
    console.warn(`[IG-WARN] ${msg}`, data || ''),
}

// Database connection pool - ленивая инициализация
let dbPool: Pool | null = null

function getDbPool(): Pool {
  if (!dbPool) {
    const connectionString = process.env.SUPABASE_URL
    
    if (!connectionString) {
      throw new Error('Database connection string is required for Instagram scraping. Please set SUPABASE_URL environment variable.')
    }
    
    dbPool = new Pool({
      connectionString,
      ssl: {
        rejectUnauthorized: false,
      },
    })
  }
  
  return dbPool
}

<<<<<<< HEAD
// УДАЛЁН: Instagram API класс заменён на Apify integration
// Вся логика теперь работает через triggerApifyInstagramScraping в Step 3
=======
// Apify Integration для Instagram парсинга
class InstagramApifyClient {
  constructor() {
    // Проверяем наличие Apify токена
    if (!process.env.APIFY_TOKEN || process.env.APIFY_TOKEN.trim() === '') {
      throw new Error('APIFY_TOKEN environment variable is required and cannot be empty. Please check your environment configuration.')
    }
  }

  async getSimilarUsers(username: string, count = 50, projectId: number) {
    try {
      log.info(`🤖 Using Apify to get Instagram data for: ${username}`)

      // Запускаем Apify парсинг через существующую функцию
      const apifyResult = await triggerApifyInstagramScraping({
        username_or_hashtag: username,
        project_id: projectId,
        source_type: 'competitor',
        max_reels: count,
        requester_telegram_id: 'auto-system', // Чтобы не было списания
      })

      log.info(`✅ Apify parsing triggered successfully: ${apifyResult.eventId}`)

      // Возвращаем успешный результат - данные будут сохранены через Apify
      return {
        success: true,
        users: [], // Пустой массив, т.к. данные идут через Apify
        total: 0,
        apifyEventId: apifyResult.eventId,
        message: 'Data parsing via Apify initiated successfully'
      }
    } catch (error: any) {
      log.error(`❌ Apify parsing error:`, {
        message: error.message,
        username: username,
        projectId: projectId
      })
      
      return {
        success: false,
        error: `Apify parsing failed: ${error.message}`,
        users: [],
        total: 0,
      }
    }
  }

  // Рилсы теперь парсятся через Apify автоматически
  // Метод getUserReels удален, так как Apify парсит все данные включая рилсы
}
>>>>>>> a1413a0a

// Database operations with Zod validation
class InstagramDatabase {
  /**
   * Проверяет project_id (упрощённая версия без таблицы projects)
   */
  async validateProjectId(
    projectId: number
  ): Promise<{ exists: boolean; projectName?: string }> {
    // Упрощённая валидация - принимаем любой положительный project_id
    if (projectId && projectId > 0) {
      log.info(
        `✅ Project validation successful: Project ID ${projectId} (simplified validation)`
      )
      return {
        exists: true,
        projectName: `Project ${projectId}`,
      }
    }

    log.error(`❌ Project validation failed: invalid project_id ${projectId}`)
    return { exists: false }
  }

  async saveUsers(
    searchUsername: string,
    users: ValidatedInstagramUser[],
    projectId?: number
  ): Promise<DatabaseSaveResult> {
    const client = await getDbPool().connect()
    let saved = 0
    let duplicatesSkipped = 0

    try {
      // Ensure table exists
      await this.ensureTableExists(client)

      for (const user of users) {
        try {
          await client.query(
            `INSERT INTO instagram_similar_users 
             (search_username, user_pk, username, full_name, is_private, is_verified, 
              profile_pic_url, profile_url, profile_chaining_secondary_label, social_context, project_id)
             VALUES ($1, $2, $3, $4, $5, $6, $7, $8, $9, $10, $11)
             ON CONFLICT (search_username, user_pk) DO NOTHING`,
            [
              searchUsername,
              user.pk,
              user.username,
              user.full_name,
              user.is_private,
              user.is_verified,
              user.profile_pic_url,
              user.profile_url || `https://instagram.com/${user.username}`,
              user.profile_chaining_secondary_label,
              user.social_context,
              projectId || null,
            ]
          )
          saved++
        } catch (error: any) {
          if (error.code === '23505') {
            // Duplicate key error
            duplicatesSkipped++
          } else {
            log.error(`Error saving user ${user.username}:`, error.message)
          }
        }
      }

      const result: DatabaseSaveResult = {
        saved,
        duplicatesSkipped,
        totalProcessed: saved + duplicatesSkipped,
      }

      // Валидируем результат с помощью Zod
      const validatedResult = DatabaseSaveResultSchema.parse(result)

      log.info(
        `💾 REAL Database save with Zod: ${validatedResult.saved} saved, ${validatedResult.duplicatesSkipped} duplicates`
      )

      return validatedResult
    } finally {
      client.release()
    }
  }

  /**
   * Создаёт одного пользователя в таблице instagram_similar_users
   */
  async createSingleUser(
    userData: CreateInstagramUserEvent
  ): Promise<CreateUserResult> {
    const client = await getDbPool().connect()

    try {
      // Ensure table exists
      await this.ensureTableExists(client)

      // Создаём объект пользователя для сохранения
      const user: ValidatedInstagramUser = {
        pk: userData.pk,
        username: userData.username,
        full_name: userData.full_name || '',
        is_private: userData.is_private || false,
        is_verified: userData.is_verified || false,
        profile_pic_url: userData.profile_pic_url || '',
        profile_url: `https://instagram.com/${userData.username}`,
        profile_chaining_secondary_label:
          userData.profile_chaining_secondary_label || '',
        social_context: userData.social_context || '',
        project_id: userData.project_id,
      }

      // Проверяем, существует ли уже такой пользователь
      const existingUser = await client.query(
        'SELECT id FROM instagram_similar_users WHERE user_pk = $1 AND project_id = $2',
        [user.pk, userData.project_id]
      )

      if (existingUser.rows.length > 0) {
        log.info(
          `👤 User already exists: ${user.username} (PK: ${user.pk}) in project ${userData.project_id}`
        )

        const result: CreateUserResult = {
          success: true,
          created: false,
          alreadyExists: true,
          user: user,
        }

        return CreateUserResultSchema.parse(result)
      }

      // Вставляем нового пользователя
      await client.query(
        `INSERT INTO instagram_similar_users 
         (search_username, user_pk, username, full_name, is_private, is_verified, 
          profile_pic_url, profile_url, profile_chaining_secondary_label, social_context, project_id)
         VALUES ($1, $2, $3, $4, $5, $6, $7, $8, $9, $10, $11)`,
        [
          `manual_${userData.username}`, // Префикс для ручного создания
          user.pk,
          user.username,
          user.full_name,
          user.is_private,
          user.is_verified,
          user.profile_pic_url,
          user.profile_url,
          user.profile_chaining_secondary_label,
          user.social_context,
          userData.project_id,
        ]
      )

      log.info(
        `✅ User created successfully: ${user.username} (PK: ${user.pk}) in project ${userData.project_id}`
      )

      const result: CreateUserResult = {
        success: true,
        created: true,
        alreadyExists: false,
        user: user,
      }

      return CreateUserResultSchema.parse(result)
    } catch (error: any) {
      log.error(`❌ Error creating user ${userData.username}:`, error.message)

      const result: CreateUserResult = {
        success: false,
        created: false,
        alreadyExists: false,
        error: error.message,
      }

      return CreateUserResultSchema.parse(result)
    } finally {
      client.release()
    }
  }

  private async ensureTableExists(client: any) {
    try {
      await client.query(`
        CREATE TABLE IF NOT EXISTS instagram_similar_users (
          id UUID PRIMARY KEY DEFAULT gen_random_uuid(),
          search_username VARCHAR(255) NOT NULL,
          user_pk VARCHAR(255) NOT NULL,
          username VARCHAR(255) NOT NULL,
          full_name VARCHAR(255),
          is_private BOOLEAN DEFAULT false,
          is_verified BOOLEAN DEFAULT false,
          profile_pic_url TEXT,
          profile_url TEXT, -- URL профиля Instagram для прямого перехода
          profile_chaining_secondary_label VARCHAR(255),
          social_context VARCHAR(255),
          project_id INTEGER,
          scraped_at TIMESTAMP WITH TIME ZONE DEFAULT CURRENT_TIMESTAMP,
          created_at TIMESTAMP WITH TIME ZONE DEFAULT CURRENT_TIMESTAMP,
          updated_at TIMESTAMP WITH TIME ZONE DEFAULT CURRENT_TIMESTAMP,
          UNIQUE(search_username, user_pk)
        );
      `)

      await client.query(`
        CREATE INDEX IF NOT EXISTS idx_instagram_users_search_username 
        ON instagram_similar_users(search_username);
        
        CREATE INDEX IF NOT EXISTS idx_instagram_users_project_id 
        ON instagram_similar_users(project_id);
      `)
    } catch (error: any) {
      log.error('Error ensuring table exists:', error.message)
    }
  }

  /**
   * Создаёт таблицу для рилсов если её нет
   */
  private async ensureReelsTableExists(client: any) {
    try {
      await client.query(`
        CREATE TABLE IF NOT EXISTS instagram_user_reels (
          id UUID PRIMARY KEY DEFAULT gen_random_uuid(),
          reel_id VARCHAR(255) NOT NULL,
          shortcode VARCHAR(255) NOT NULL,
          display_url TEXT NOT NULL,
          video_url TEXT,
          caption TEXT,
          like_count INTEGER DEFAULT 0,
          comment_count INTEGER DEFAULT 0,
          play_count INTEGER DEFAULT 0,
          taken_at_timestamp BIGINT NOT NULL,
          owner_id VARCHAR(255) NOT NULL,
          owner_username VARCHAR(255) NOT NULL,
          owner_full_name VARCHAR(255),
          owner_profile_pic_url TEXT,
          owner_is_verified BOOLEAN DEFAULT false,
          is_video BOOLEAN DEFAULT true,
          video_duration FLOAT,
          accessibility_caption TEXT,
          hashtags JSONB,
          mentions JSONB,
          project_id INTEGER,
          scraped_for_user_pk VARCHAR(255),
          scraped_at TIMESTAMP WITH TIME ZONE DEFAULT CURRENT_TIMESTAMP,
          created_at TIMESTAMP WITH TIME ZONE DEFAULT CURRENT_TIMESTAMP,
          updated_at TIMESTAMP WITH TIME ZONE DEFAULT CURRENT_TIMESTAMP,
          UNIQUE(reel_id, project_id)
        );
      `)

      await client.query(`
        CREATE INDEX IF NOT EXISTS idx_instagram_reels_owner_username 
        ON instagram_user_reels(owner_username);
        
        CREATE INDEX IF NOT EXISTS idx_instagram_reels_project_id 
        ON instagram_user_reels(project_id);
        
        CREATE INDEX IF NOT EXISTS idx_instagram_reels_scraped_for_user 
        ON instagram_user_reels(scraped_for_user_pk);
        
        CREATE INDEX IF NOT EXISTS idx_instagram_reels_taken_at 
        ON instagram_user_reels(taken_at_timestamp);
      `)

      log.info('✅ Instagram reels table and indexes ensured')
    } catch (error: any) {
      log.error('Error ensuring reels table exists:', error.message)
    }
  }

  /**
   * Сохраняет рилсы пользователя в базу данных
   */
  async saveUserReels(
    reels: ValidatedInstagramReel[],
    projectId?: number
  ): Promise<ReelsSaveResult> {
    const client = await getDbPool().connect()
    let saved = 0
    let duplicatesSkipped = 0
    let userId = ''
    let username = ''

    try {
      // Ensure table exists
      await this.ensureReelsTableExists(client)

      for (const reel of reels) {
        try {
          // Сохраняем данные пользователя из первого рилса
          if (!userId && reel.owner_id) {
            userId = reel.owner_id
            username = reel.owner_username
          }

          await client.query(
            `INSERT INTO instagram_user_reels 
             (reel_id, shortcode, display_url, video_url, caption, like_count, comment_count, 
              play_count, taken_at_timestamp, owner_id, owner_username, owner_full_name, 
              owner_profile_pic_url, owner_is_verified, is_video, video_duration, 
              accessibility_caption, hashtags, mentions, project_id, scraped_for_user_pk)
             VALUES ($1, $2, $3, $4, $5, $6, $7, $8, $9, $10, $11, $12, $13, $14, $15, $16, $17, $18, $19, $20, $21)
             ON CONFLICT (reel_id, project_id) DO NOTHING`,
            [
              reel.reel_id,
              reel.shortcode,
              reel.display_url,
              reel.video_url,
              reel.caption,
              reel.like_count,
              reel.comment_count,
              reel.play_count,
              reel.taken_at_timestamp,
              reel.owner_id,
              reel.owner_username,
              reel.owner_full_name,
              reel.owner_profile_pic_url,
              reel.owner_is_verified,
              reel.is_video,
              reel.video_duration,
              reel.accessibility_caption,
              JSON.stringify(reel.hashtags),
              JSON.stringify(reel.mentions),
              projectId || null,
              reel.scraped_for_user_pk,
            ]
          )
          saved++
        } catch (error: any) {
          if (error.code === '23505') {
            // Duplicate key error
            duplicatesSkipped++
          } else {
            log.error(`Error saving reel ${reel.reel_id}:`, error.message)
          }
        }
      }

      const result: ReelsSaveResult = {
        saved,
        duplicatesSkipped,
        totalProcessed: saved + duplicatesSkipped,
        userId,
        username,
      }

      // Валидируем результат с помощью Zod
      const validatedResult = ReelsSaveResultSchema.parse(result)

      log.info(
        `🎬 Reels save complete for ${username}: ${validatedResult.saved} saved, ${validatedResult.duplicatesSkipped} duplicates`
      )

      return validatedResult
    } finally {
      client.release()
    }
  }
}

// Report Generator для создания красивых отчётов и архивов
class ReportGenerator {
  constructor(private outputDir: string = './output') {}

  /**
   * Создаёт HTML отчёт с красивой версткой
   */
  async generateHTMLReport(
    targetUsername: string,
    competitors: any[],
    reelsData: any[],
    metadata: any,
    log: any
  ): Promise<string> {
    const totalCompetitors = competitors.length
    const verifiedCount = competitors.filter(c => c.is_verified).length
    const privateCount = competitors.filter(c => c.is_private).length
    const totalReels = reelsData?.length || 0

    const html = `
<!DOCTYPE html>
<html lang="ru">
<head>
    <meta charset="UTF-8">
    <meta name="viewport" content="width=device-width, initial-scale=1.0">
    <title>Instagram Competitors Analysis - @${targetUsername}</title>
    <style>
        * {
            margin: 0;
            padding: 0;
            box-sizing: border-box;
        }
        
        body {
            font-family: -apple-system, BlinkMacSystemFont, 'Segoe UI', Roboto, sans-serif;
            line-height: 1.6;
            color: #333;
            background: linear-gradient(135deg, #667eea 0%, #764ba2 100%);
            min-height: 100vh;
            padding: 20px;
        }
        
        .container {
            max-width: 1200px;
            margin: 0 auto;
            background: rgba(255, 255, 255, 0.95);
            border-radius: 20px;
            box-shadow: 0 20px 40px rgba(0, 0, 0, 0.1);
            overflow: hidden;
        }
        
        .header {
            background: linear-gradient(135deg, #ff6b6b, #ffa500);
            color: white;
            padding: 40px;
            text-align: center;
        }
        
        .header h1 {
            font-size: 2.5rem;
            margin-bottom: 10px;
            text-shadow: 2px 2px 4px rgba(0, 0, 0, 0.3);
        }
        
        .header .subtitle {
            font-size: 1.2rem;
            opacity: 0.9;
        }
        
        .stats {
            display: grid;
            grid-template-columns: repeat(auto-fit, minmax(200px, 1fr));
            gap: 20px;
            padding: 40px;
            background: #f8f9fa;
        }
        
        .stat-card {
            background: white;
            padding: 30px;
            border-radius: 15px;
            text-align: center;
            box-shadow: 0 10px 25px rgba(0, 0, 0, 0.1);
            transition: transform 0.3s ease;
        }
        
        .stat-card:hover {
            transform: translateY(-5px);
        }
        
        .stat-card .number {
            font-size: 3rem;
            font-weight: bold;
            color: #667eea;
            margin-bottom: 10px;
        }
        
        .stat-card .label {
            color: #666;
            font-size: 1.1rem;
        }
        
        .competitors {
            padding: 40px;
        }
        
        .section-title {
            font-size: 2rem;
            margin-bottom: 30px;
            color: #333;
            border-bottom: 3px solid #667eea;
            padding-bottom: 10px;
        }
        
        .competitor-grid {
            display: grid;
            gap: 25px;
        }
        
        .competitor-card {
            background: white;
            border: 1px solid #e0e0e0;
            border-radius: 15px;
            padding: 25px;
            transition: all 0.3s ease;
            position: relative;
            overflow: hidden;
        }
        
        .competitor-card::before {
            content: '';
            position: absolute;
            top: 0;
            left: 0;
            right: 0;
            height: 4px;
            background: linear-gradient(90deg, #667eea, #764ba2);
        }
        
        .competitor-card:hover {
            box-shadow: 0 15px 35px rgba(0, 0, 0, 0.1);
            transform: translateY(-2px);
        }
        
        .competitor-header {
            display: flex;
            align-items: center;
            justify-content: space-between;
            margin-bottom: 15px;
        }
        
        .competitor-info {
            flex: 1;
        }
        
        .competitor-username {
            font-size: 1.3rem;
            font-weight: bold;
            color: #333;
            margin-bottom: 5px;
        }
        
        .competitor-name {
            color: #666;
            font-size: 1rem;
        }
        
        .competitor-badges {
            display: flex;
            gap: 8px;
        }
        
        .badge {
            padding: 4px 10px;
            border-radius: 20px;
            font-size: 0.8rem;
            font-weight: bold;
        }
        
        .badge.verified {
            background: #e3f2fd;
            color: #1976d2;
        }
        
        .badge.private {
            background: #fff3e0;
            color: #f57c00;
        }
        
        .category {
            margin: 15px 0;
            padding: 12px;
            background: #f8f9fa;
            border-radius: 8px;
            border-left: 4px solid #667eea;
        }
        
        .social-context {
            margin-top: 15px;
            color: #666;
            font-style: italic;
        }
        
        .footer {
            background: #333;
            color: white;
            padding: 30px;
            text-align: center;
        }
        
        @media (max-width: 768px) {
            .stats {
                grid-template-columns: repeat(2, 1fr);
                gap: 15px;
                padding: 20px;
            }
            
            .competitors {
                padding: 20px;
            }
            
            .header h1 {
                font-size: 2rem;
            }
        }
    </style>
</head>
<body>
    <div class="container">
        <header class="header">
            <h1>🎯 Instagram Competitors Analysis</h1>
            <div class="subtitle">Анализ конкурентов для @${targetUsername}</div>
        </header>
        
        <section class="stats">
            <div class="stat-card">
                <div class="number">${totalCompetitors}</div>
                <div class="label">Всего конкурентов</div>
            </div>
            <div class="stat-card">
                <div class="number">${verifiedCount}</div>
                <div class="label">Верифицированных</div>
            </div>
            <div class="stat-card">
                <div class="number">${privateCount}</div>
                <div class="label">Приватных аккаунтов</div>
            </div>
            <div class="stat-card">
                <div class="number">${totalReels}</div>
                <div class="label">Проанализировано рилсов</div>
            </div>
        </section>
        
        <section class="competitors">
            <h2 class="section-title">📋 Список конкурентов</h2>
            <div class="competitor-grid">
                ${competitors
                  .map(
                    (competitor, index) => `
                    <div class="competitor-card">
                        <div class="competitor-header">
                            <div class="competitor-info">
                                <div class="competitor-username">@${
                                  competitor.username
                                }</div>
                                <div class="competitor-name">${
                                  competitor.full_name || 'Имя не указано'
                                }</div>
                            </div>
                            <div class="competitor-badges">
                                ${
                                  competitor.is_verified
                                    ? '<span class="badge verified">✓ Verified</span>'
                                    : ''
                                }
                                ${
                                  competitor.is_private
                                    ? '<span class="badge private">🔒 Private</span>'
                                    : ''
                                }
                            </div>
                        </div>
                        
                        ${
                          competitor.profile_chaining_secondary_label
                            ? `
                            <div class="category">
                                <strong>Категория:</strong> ${competitor.profile_chaining_secondary_label}
                            </div>
                        `
                            : ''
                        }
                        
                        ${
                          competitor.social_context
                            ? `
                            <div class="social_context">
                                💬 ${competitor.social_context}
                            </div>
                        `
                            : ''
                        }
                    </div>
                `
                  )
                  .join('')}
            </div>
        </section>
        
        <footer class="footer">
            <p>📊 Отчёт сгенерирован ${new Date().toLocaleDateString(
              'ru-RU'
            )} в ${new Date().toLocaleTimeString('ru-RU')}</p>
            <p>🤖 Instagram Scraper V2 - Powered by AI</p>
        </footer>
    </div>
</body>
</html>
    `

    const fileName = `instagram_analysis_${targetUsername}_${Date.now()}.html`
    const filePath = path.join(this.outputDir, fileName)

    await fs.mkdir(this.outputDir, { recursive: true })
    await fs.writeFile(filePath, html, 'utf-8')

    log.info(`📄 HTML отчёт создан: ${fileName}`)
    return filePath
  }

  /**
   * Создаёт Excel файл с данными
   */
  async generateExcelReport(
    targetUsername: string,
    competitors: any[],
    reelsData: any[]
  ): Promise<string> {
    // Создаём новую рабочую книгу
    const workbook = XLSX.utils.book_new()

    // Лист с конкурентами
    const competitorsData = competitors.map((comp, index) => ({
      '№': index + 1,
      Username: comp.username,
      'Полное имя': comp.full_name || '',
      Верифицирован: comp.is_verified ? 'Да' : 'Нет',
      Приватный: comp.is_private ? 'Да' : 'Нет',
      Категория: comp.profile_chaining_secondary_label || '',
      'Социальный контекст': comp.social_context || '',
      'URL профиля': comp.profile_url || '',
      'Дата парсинга': new Date(
        comp.created_at || new Date()
      ).toLocaleDateString('ru-RU'),
    }))

    const competitorsSheet = XLSX.utils.json_to_sheet(competitorsData)
    XLSX.utils.book_append_sheet(workbook, competitorsSheet, 'Конкуренты')

    // Лист с рилсами (если есть)
    if (reelsData && reelsData.length > 0) {
      const reelsSheetData = reelsData.map((reel, index) => ({
        '№': index + 1,
        Автор: reel.owner_username || '',
        Shortcode: reel.shortcode || '',
        Лайки: reel.like_count || 0,
        Комментарии: reel.comment_count || 0,
        Просмотры: reel.play_count || 0,
        'Длительность (сек)': reel.video_duration || 0,
        'Дата создания': reel.taken_at_timestamp
          ? new Date(reel.taken_at_timestamp * 1000).toLocaleDateString('ru-RU')
          : '',
        URL: reel.display_url || '',
      }))

      const reelsSheet = XLSX.utils.json_to_sheet(reelsSheetData)
      XLSX.utils.book_append_sheet(workbook, reelsSheet, 'Рилсы')
    }

    // Лист с аналитикой
    const analyticsData = [
      ['Показатель', 'Значение'],
      ['Целевой аккаунт', `@${targetUsername}`],
      ['Всего конкурентов найдено', competitors.length],
      [
        'Верифицированных аккаунтов',
        competitors.filter(c => c.is_verified).length,
      ],
      ['Приватных аккаунтов', competitors.filter(c => c.is_private).length],
      ['Публичных аккаунтов', competitors.filter(c => !c.is_private).length],
      ['Всего рилсов проанализировано', reelsData?.length || 0],
      ['Дата анализа', new Date().toLocaleDateString('ru-RU')],
      ['Время анализа', new Date().toLocaleTimeString('ru-RU')],
    ]

    const analyticsSheet = XLSX.utils.aoa_to_sheet(analyticsData)
    XLSX.utils.book_append_sheet(workbook, analyticsSheet, 'Аналитика')

    const fileName = `instagram_data_${targetUsername}_${Date.now()}.xlsx`
    const filePath = path.join(this.outputDir, fileName)

    await fs.mkdir(this.outputDir, { recursive: true })
    XLSX.writeFile(workbook, filePath)

    log.info(`📊 Excel файл создан: ${fileName}`)
    return filePath
  }

  /**
   * Создаёт ZIP архив с отчётами
   */
  async createReportArchive(
    targetUsername: string,
    htmlPath: string,
    excelPath: string,
    log: any
  ): Promise<string> {
    const archiveName = `instagram_competitors_${targetUsername}_${Date.now()}.zip`
    const archivePath = path.join(this.outputDir, archiveName)

    return new Promise((resolve, reject) => {
      const output = require('fs').createWriteStream(archivePath)
      const archive = archiver('zip', { zlib: { level: 9 } })

      output.on('close', () => {
        log.info(`📦 Архив создан: ${archiveName} (${archive.pointer()} bytes)`)
        resolve(archivePath)
      })

      archive.on('error', err => {
        log.error('❌ Ошибка создания архива:', err)
        reject(err)
      })

      archive.pipe(output)

      // Добавляем файлы в архив
      archive.file(htmlPath, { name: path.basename(htmlPath) })
      archive.file(excelPath, { name: path.basename(excelPath) })

      // Создаём README файл
      const readmeContent = `
# 🎯 Instagram Competitors Analysis Report

## Описание
Этот архив содержит результаты анализа Instagram конкурентов для аккаунта @${targetUsername}

## Содержимое архива:
- 📄 HTML отчёт - красивый визуальный отчёт для просмотра в браузере
- 📊 Excel файл - данные в табличном формате для анализа
- 📝 README.txt - данный файл с описанием

## Как использовать:
1. Откройте HTML файл в браузере для просмотра красивого отчёта
2. Откройте Excel файл для работы с данными в табличном виде
3. В Excel файле есть несколько листов:
   - "Конкуренты" - список всех найденных конкурентов
   - "Рилсы" - данные по рилсам (если включен парсинг)
   - "Аналитика" - общая статистика

## Дата создания: ${new Date().toLocaleDateString(
        'ru-RU'
      )} ${new Date().toLocaleTimeString('ru-RU')}
## Создано с помощью: Instagram Scraper V2
      `

      archive.append(readmeContent, { name: 'README.txt' })

      archive.finalize()
    })
  }
}

// Main Instagram Scraper Function with Zod validation
export const instagramScraperV2 = inngest.createFunction(
  {
    id: slugify('instagram-scraper-v2'),
    name: '🤖 Instagram Scraper V2 (Real API + Zod)',
    concurrency: 2,
  },
  { event: 'instagram/scraper-v2' },
  async ({ event, step, runId, logger: log }) => {
    // ===============================================
    // ДИАГНОСТИКА ПЕРЕМЕННЫХ ОКРУЖЕНИЯ
    // ===============================================
    log.info('🔍 Диагностика переменных окружения:', {
      APIFY_TOKEN: process.env.APIFY_TOKEN
        ? `${process.env.APIFY_TOKEN.substring(0, 10)}...`
        : 'НЕ НАЙДЕН',
<<<<<<< HEAD
=======
      SUPABASE_URL: process.env.SUPABASE_URL ? 'НАЙДЕН' : 'НЕ НАЙДЕН',
>>>>>>> a1413a0a
      NODE_ENV: process.env.NODE_ENV || 'НЕ НАЙДЕН',
    })

    // Логгируем полученные данные события для отладки
    log.info('🔍 Received event data:', event.data)

    // УПРОЩЁННАЯ валидация без Zod для быстрого исправления
    const eventData = event.data as any

    if (!eventData || typeof eventData !== 'object') {
      log.error('❌ Event data is not an object:', eventData)
      throw new Error('Event data must be an object')
    }

    if (!eventData.username_or_id) {
      log.error('❌ username_or_id is missing from event data:', eventData)
      throw new Error('username_or_id is required')
    }

    // project_id теперь опциональный - если не передан, создадим автоматически
    const providedProjectId = eventData.project_id
    if (providedProjectId && providedProjectId <= 0) {
      log.warn(
        '⚠️ Invalid project_id provided, will create new project:',
        providedProjectId
      )
    }

    // Устанавливаем дефолтные значения
    const username_or_id = String(eventData.username_or_id)
    const initial_project_id = eventData.project_id ? Number(eventData.project_id) : undefined
    const max_users = Number(eventData.max_users) || 50
    const max_reels_per_user = Number(eventData.max_reels_per_user) || 50
    const scrape_reels = Boolean(eventData.scrape_reels || false)
    const requester_telegram_id = eventData.requester_telegram_id || ''
    const telegram_username = eventData.telegram_username || ''
    const bot_name = eventData.bot_name || 'neuro_blogger_bot'

    log.info('✅ Event data parsed successfully:', {
      username_or_id,
      initial_project_id,
      max_users,
      max_reels_per_user,
      scrape_reels,
      requester_telegram_id,
      telegram_username,
      bot_name,
    })

    log.info('🚀 Instagram Scraper V2 started (simplified validation)', {
      runId,
      target: username_or_id,
      maxUsers: max_users,
      scrapeReels: scrape_reels,
      maxReelsPerUser: max_reels_per_user,
      requester: requester_telegram_id,
      initialProjectId: initial_project_id,
      telegramUsername: telegram_username,
      botName: bot_name,
    })

    // Step 1: Validate input and environment
    const validation = await step.run('validate-input', async () => {
      if (!process.env.APIFY_TOKEN || process.env.APIFY_TOKEN.trim() === '') {
        throw new Error('Apify token is not configured. Please set APIFY_TOKEN environment variable with a valid Apify API token.')
      }

      if (!process.env.SUPABASE_URL) {
        throw new Error('Database URL is not configured. Please set SUPABASE_URL environment variable.')
      }
      
      // Log API configuration (without exposing full token)
      log.info('🔧 API Configuration:', {
        apifyTokenPresent: !!process.env.APIFY_TOKEN,
        apifyTokenLength: process.env.APIFY_TOKEN?.length || 0,
        apifyTokenPrefix: process.env.APIFY_TOKEN?.substring(0, 10) + '...',
      })

      log.info(`✅ Input validated: ${username_or_id}`)
      return { valid: true, target: username_or_id }
    })

    // Step 2: Get or Create project
    const projectValidation = await step.run(
      'get-or-create-project',
      async () => {
        // Если нет telegram_id, но есть project_id, пробуем использовать его
        if (!requester_telegram_id && initial_project_id) {
          const existingProject = await projectManager.getProjectById(initial_project_id)
          if (existingProject) {
            log.info(
              `✅ Using existing project: ${existingProject.name} (ID: ${existingProject.id})`
            )
            return {
              valid: true,
              projectId: existingProject.id,
              projectName: existingProject.name,
              created: false,
            }
          }
        }

        // Если есть telegram_id, создаем или получаем проект
        if (requester_telegram_id) {
          const { project, created } = await projectManager.validateOrCreateProject(
            initial_project_id,
            requester_telegram_id,
            telegram_username,
            bot_name
          )

          log.info(
            created 
              ? `✅ Created new project: ${project.name} (ID: ${project.id})`
              : `✅ Using existing project: ${project.name} (ID: ${project.id})`
          )

          return {
            valid: true,
            projectId: project.id,
            projectName: project.name,
            created,
          }
        }

        // Если нет ни telegram_id, ни валидного project_id
        throw new Error(
          'Either requester_telegram_id or valid project_id is required'
        )
      }
    )

    // Используем полученный project_id для дальнейшей работы
    const project_id = projectValidation.projectId

<<<<<<< HEAD
    // Step 3: Call Apify Instagram Scraper (заменили RapidAPI)
    const apiResult = await step.run('call-apify-instagram-scraper', async () => {
      log.info('🤖 Starting Apify Instagram scraping instead of RapidAPI...')

      // Запускаем Apify парсинг
      const result = await triggerApifyInstagramScraping({
        username_or_hashtag: username_or_id,
        project_id: project_id,
        source_type: 'competitor',
        max_reels: max_users,
        requester_telegram_id: 'auto-system', // Системный вызов
      })

      // Возвращаем результат в формате совместимом с остальным кодом
      return {
        success: true,
        users: [], // Apify обрабатывает данные асинхронно
        total: 0,
        message: 'Apify scraping initiated successfully',
        apifyEventId: result.eventId
      }
=======
    // Step 3: Call Apify Instagram Scraper
    const apiResult = await step.run('call-apify-instagram-scraper', async () => {
      log.info('🤖 Starting Apify Instagram scraping...')

      const apifyClient = new InstagramApifyClient()
      const result = await apifyClient.getSimilarUsers(username_or_id, max_users, project_id)

      if (!result.success) {
        throw new Error(`Apify parsing failed: ${result.error}`)
      }

      log.info(
        `✅ Apify parsing initiated successfully: ${result.message}`
      )
      return result
>>>>>>> a1413a0a
    })

    // Step 4: Apify processing (данные обрабатываются асинхронно)
    const processedUsers = await step.run(
      'apify-processing-status',
      async () => {
        log.info('🤖 Apify processing initiated. Data will be processed asynchronously.')
        log.info(`📋 Apify Event ID: ${apiResult.apifyEventId}`)

        // Возвращаем статус, что обработка запущена
        return {
          validUsers: [],
          invalidUsers: [],
          validCount: 0,
          invalidCount: 0,
          validationErrors: [],
          apifyEventId: apiResult.apifyEventId,
          status: 'processing',
          message: 'Data processing via Apify initiated successfully'
        }
      }
    )

    // Step 5: Database status (данные сохраняются через Apify)
    const saveResult = (await step.run(
      'database-save-status',
      async () => {
        log.info('💾 Database save will be handled by Apify scraper asynchronously')

        // Возвращаем статус что сохранение будет через Apify
        return {
          saved: 0,
          duplicatesSkipped: 0,
          totalProcessed: 0,
          status: 'pending_apify',
          message: 'Data will be saved by Apify scraper'
        }
      }
    )) as DatabaseSaveResult

    // Step 6: Reels processing (выполняется через Apify автоматически)
    const reelsResults: any[] = []
    let totalReelsSaved = 0
    let totalReelsDuplicates = 0

<<<<<<< HEAD
    if (scrape_reels && processedUsers.validUsers.length > 0) {
      log.info(
        `🎬 Starting reels scraping for ${processedUsers.validUsers.length} users...`
      )

      for (let i = 0; i < processedUsers.validUsers.length; i++) {
        const user: ValidatedInstagramUser = processedUsers.validUsers[i]!

        // Step 6.X: Get reels for individual user (ОТКЛЮЧЕНО: Apify не поддерживает индивидуальные reels)
        const userReelsResult = await step.run(
          `get-reels-for-user-${i}`,
          async () => {
            // Reels scraping временно отключен - Apify обрабатывает это в своём workflow
            log.warn(`⚠️ Reels scraping for individual users disabled with Apify integration`)
            
            return {
              success: false,
              error: 'Reels scraping disabled - handled by Apify workflow',
              username: user.username,
              reels: [],
              total: 0,
            }
          }
        )

        // Step 6.X: Process and save reels if API call was successful
        if (
          userReelsResult.success &&
          userReelsResult.reels &&
          Array.isArray(userReelsResult.reels) &&
          userReelsResult.reels.length > 0
        ) {
          const reelsSaveResult = await step.run(
            `save-reels-for-user-${i}`,
            async () => {
              // Валидируем рилсы
              const validationResult = validateInstagramReels(
                userReelsResult.reels as any[],
                project_id,
                user.pk // ID пользователя, для которого собираем рилсы
              )

              if (validationResult.errors.length > 0) {
                log.warn(
                  `Some reels failed validation for ${user.username}:`,
                  validationResult.errors
                )
              }

              // Сохраняем в БД
              const db = new InstagramDatabase()
              const saveResult = await db.saveUserReels(
                validationResult.validReels,
                project_id
              )

              log.info(
                `🎬 Reels saved for ${user.username}: ${saveResult.saved} saved, ${saveResult.duplicatesSkipped} duplicates`
              )

              return {
                ...saveResult,
                validReelsCount: validationResult.validReels.length,
                invalidReelsCount: validationResult.invalidReels.length,
                validationErrors: validationResult.errors,
              }
            }
          )

          reelsResults.push(reelsSaveResult)
          totalReelsSaved += reelsSaveResult.saved
          totalReelsDuplicates += reelsSaveResult.duplicatesSkipped
        }
      }

      log.info(
        `🎯 Reels scraping complete: ${totalReelsSaved} reels saved, ${totalReelsDuplicates} duplicates across ${reelsResults.length} users`
      )
=======
    if (scrape_reels) {
      log.info('🎬 Reels will be processed by Apify scraper automatically')
      log.info('⏭️ Reels processing delegated to Apify - no additional steps needed')
>>>>>>> a1413a0a
    } else {
      log.info('⏭️ Reels scraping disabled')
    }

    // Step 7: Generate reports and archive
    const reportResult = await step.run(
      'generate-reports-archive',
      async () => {
        log.info('📋 Создаём красивые отчёты и архив для клиента...')

        try {
          const reportGenerator = new ReportGenerator('./output')

          // Получаем данные рилсов для отчёта
          let allReelsData: any[] = []
          if (scrape_reels && reelsResults.length > 0) {
            // Собираем все рилсы из результатов
            const client = await getDbPool().connect()
            try {
              const reelsQuery = `
              SELECT * FROM instagram_user_reels 
              WHERE project_id = $1 AND scraped_for_user_pk IN (
                SELECT user_pk FROM instagram_similar_users 
                WHERE search_username = $2 AND project_id = $1
              )
              ORDER BY like_count DESC
              LIMIT 100
            `
              const reelsResult = await client.query(reelsQuery, [
                project_id,
                username_or_id,
              ])
              allReelsData = reelsResult.rows
            } finally {
              client.release()
            }
          }

          // Генерируем HTML отчёт
          const htmlPath = await reportGenerator.generateHTMLReport(
            username_or_id,
            processedUsers.validUsers,
            allReelsData,
            {
              runId,
              projectId: project_id,
              scrapeDate: new Date(),
              totalUsers: processedUsers.validCount,
            },
            log
          )

          // Генерируем Excel файл
          const excelPath = await reportGenerator.generateExcelReport(
            username_or_id,
            processedUsers.validUsers,
            allReelsData
          )

          // Создаём ZIP архив
          const archivePath = await reportGenerator.createReportArchive(
            username_or_id,
            htmlPath,
            excelPath,
            log
          )

          log.info('✅ Отчёты и архив созданы успешно!')

          return {
            success: true,
            htmlReportPath: htmlPath,
            excelReportPath: excelPath,
            archivePath: archivePath,
            archiveFileName: path.basename(archivePath),
          }
        } catch (error) {
          log.error('❌ Ошибка создания отчётов:', error)
          return {
            success: false,
            error: error instanceof Error ? error.message : String(error),
          }
        }
      }
    )

    // Step 8: Send results to user via Telegram
    const telegramResult = await step.run(
      'send-results-to-telegram',
      async () => {
        // Стандартизированная структура ответа
        const createTelegramResponse = (
          sent: boolean,
          options: {
            bot_name?: string
            archive_sent?: boolean
            summary_sent?: boolean
            error?: string
            telegram_id?: string | number
            message_type?: string
            reason?: string
          } = {}
        ) => ({
          sent,
          bot_name: options.bot_name || 'unknown',
          archive_sent: options.archive_sent || false,
          summary_sent: options.summary_sent || false,
          error: options.error || null,
          telegram_id: options.telegram_id || requester_telegram_id,
          message_type: options.message_type || 'none',
          reason: options.reason || null,
        })

        // Проверяем есть ли requester_telegram_id для отправки
        if (!requester_telegram_id) {
          log.warn('⚠️ Нет requester_telegram_id для отправки результатов')
          return createTelegramResponse(false, { reason: 'no_telegram_id' })
        }

        // Получаем bot_name из события или используем дефолтный
        const bot_name = eventData.bot_name || 'neuro_blogger_bot'

        try {
          // Получаем экземпляр бота
          const { getBotByName } = await import('@/core/bot')
          const botResult = getBotByName(bot_name)

          if (!botResult || !botResult.bot) {
            log.error(`❌ Бот не найден: ${bot_name}`)
            return createTelegramResponse(false, {
              bot_name,
              reason: 'bot_not_found',
            })
          }

          const { bot } = botResult

          // Если отчеты созданы успешно и есть архив
          if (
            reportResult.success &&
            'archivePath' in reportResult &&
            reportResult.archivePath
          ) {
            // Отправляем архив пользователю
            const fs = await import('fs')

            if (fs.existsSync(reportResult.archivePath)) {
              // Создаем сообщение на русском/английском
              const language = eventData.language || 'ru'
              const isRu = language === 'ru'

              const message = isRu
                ? `🎯 Анализ Instagram конкурентов завершен!

📊 **Результаты:**
• Найдено конкурентов: ${processedUsers.validCount}
• Сохранено в базу: ${saveResult.saved}
${scrape_reels ? `• Проанализировано рилсов: ${totalReelsSaved}` : ''}

📦 **В архиве:**
• HTML отчёт с красивой визуализацией
• Excel файл с данными для анализа
• README с инструкциями

Целевой аккаунт: @${username_or_id}`
                : `🎯 Instagram competitors analysis completed!

📊 **Results:**
• Competitors found: ${processedUsers.validCount}
• Saved to database: ${saveResult.saved}
${scrape_reels ? `• Reels analyzed: ${totalReelsSaved}` : ''}

📦 **Archive contains:**
• HTML report with beautiful visualization  
• Excel file with data for analysis
• README with instructions

Target account: @${username_or_id}`

              // Создаём URL для скачивания архива
              const archiveFilename = path.basename(reportResult.archivePath)
              const API_URL =
                process.env.ORIGIN ||
                process.env.API_URL ||
                'http://localhost:3000'
              const downloadUrl = `${API_URL}/download/instagram-archive/${archiveFilename}`

              // Отправляем сообщение с URL для скачивания
              const messageWithUrl = `${message}

📥 **Скачать архив:** [${archiveFilename}](${downloadUrl})

⚠️ _Ссылка действительна в течение 24 часов_`

              await bot.telegram.sendMessage(
                requester_telegram_id.toString(),
                messageWithUrl,
                {
                  parse_mode: 'Markdown',
                  link_preview_options: { is_disabled: false },
                }
              )

              log.info('✅ URL архива отправлен пользователю успешно', {
                telegram_id: requester_telegram_id,
                bot_name,
                archive_size: fs.statSync(reportResult.archivePath).size,
                download_url: downloadUrl,
                archive_filename: archiveFilename,
              })

              return createTelegramResponse(true, {
                bot_name,
                archive_sent: true,
                telegram_id: requester_telegram_id,
                message_type: 'download_url_message',
              })
            } else {
              log.error('❌ Файл архива не существует', {
                archivePath: reportResult.archivePath,
              })

              // Отправляем сообщение об ошибке
              const errorMessage =
                eventData.language === 'ru'
                  ? '❌ Извините, произошла ошибка при создании архива с отчётами.'
                  : '❌ Sorry, there was an error creating the reports archive.'

              await bot.telegram.sendMessage(
                requester_telegram_id.toString(),
                errorMessage
              )

              return createTelegramResponse(true, {
                bot_name,
                archive_sent: false,
                error: 'archive_file_missing',
                summary_sent: true,
                telegram_id: requester_telegram_id,
                message_type: 'error_message',
              })
            }
          } else {
            // Если отчеты не созданы, отправляем краткую сводку
            const language = eventData.language || 'ru'
            const summaryMessage =
              language === 'ru'
                ? `📊 Анализ Instagram завершен!

Целевой аккаунт: @${username_or_id}
Найдено конкурентов: ${processedUsers.validCount}
Сохранено в базу: ${saveResult.saved}
${scrape_reels ? `Рилсов проанализировано: ${totalReelsSaved}` : ''}

⚠️ Отчеты не были созданы из-за ошибки.`
                : `📊 Instagram analysis completed!

Target account: @${username_or_id}
Competitors found: ${processedUsers.validCount}
Saved to database: ${saveResult.saved}
${scrape_reels ? `Reels analyzed: ${totalReelsSaved}` : ''}

⚠️ Reports were not created due to an error.`

            await bot.telegram.sendMessage(
              requester_telegram_id.toString(),
              summaryMessage
            )

            return createTelegramResponse(true, {
              bot_name,
              archive_sent: false,
              summary_sent: true,
              telegram_id: requester_telegram_id,
              message_type: 'summary_message',
            })
          }
        } catch (error) {
          log.error('❌ Ошибка отправки результатов в Telegram:', error)
          return createTelegramResponse(false, {
            bot_name,
            error: error instanceof Error ? error.message : String(error),
          })
        }
      }
    )

    // Final result with reports and telegram delivery info
    const finalResult = {
      success: true,
      searchTarget: username_or_id,
      usersScraped: apiResult.total,
      usersValid: processedUsers.validCount,
      usersInvalid: processedUsers.invalidCount,
      usersSaved: saveResult.saved,
      duplicatesSkipped: saveResult.duplicatesSkipped,
      scrapedAt: new Date(),
      runId,
      requesterTelegramId: requester_telegram_id,
      projectId: project_id,
      sampleUsers: processedUsers.validUsers.slice(0, 3),
      validationErrors: processedUsers.validationErrors,
      // Reels data
      reelsEnabled: scrape_reels,
      reelsScraped: totalReelsSaved,
      reelsDuplicates: totalReelsDuplicates,
      reelsPerUser: max_reels_per_user,
      reelsResults: reelsResults.map(r => ({
        username: r.username,
        saved: r.saved,
        duplicatesSkipped: r.duplicatesSkipped,
        totalProcessed: r.totalProcessed,
      })),
      // Reports and archive info
      reports: {
        generated: reportResult.success,
        htmlReport:
          reportResult.success && 'htmlReportPath' in reportResult
            ? reportResult.htmlReportPath
            : null,
        excelReport:
          reportResult.success && 'excelReportPath' in reportResult
            ? reportResult.excelReportPath
            : null,
        archivePath:
          reportResult.success && 'archivePath' in reportResult
            ? reportResult.archivePath
            : null,
        archiveFileName:
          reportResult.success && 'archiveFileName' in reportResult
            ? reportResult.archiveFileName
            : null,
        error:
          !reportResult.success && 'error' in reportResult
            ? reportResult.error
            : null,
      },
      // Telegram delivery info
      telegram: {
        sent: telegramResult.sent,
        bot_name: telegramResult.bot_name || 'unknown',
        archive_sent: telegramResult.archive_sent || false,
        summary_sent: telegramResult.summary_sent || false,
        error: telegramResult.error || null,
        telegram_id: telegramResult.telegram_id || requester_telegram_id,
      },
      mode: 'REAL_API_V2_WITH_NEON_DB_SIMPLIFIED_WITH_REPORTS_AND_TELEGRAM',
    }

    log.info(
      '🎉 Instagram Scraper V2 completed successfully with Telegram delivery',
      {
        target: username_or_id,
        scraped: finalResult.usersScraped,
        saved: finalResult.usersSaved,
        projectId: finalResult.projectId,
        validationErrors: finalResult.validationErrors.length,
        telegram_sent: finalResult.telegram.sent,
        archive_sent: finalResult.telegram.archive_sent,
      }
    )

    return finalResult
  }
)

// Helper function to trigger scraping with Zod validation
export async function triggerInstagramScrapingV2(
  data: InstagramScrapingEvent
): Promise<{ eventId: string }> {
  // Валидируем входные данные
  const validatedData = InstagramScrapingEventSchema.parse(data)

  const result = await inngest.send({
    name: 'instagram/scrape-similar-users',
    data: validatedData,
  })

  return {
    eventId: result.ids[0],
  }
}

// Новая функция для создания одного пользователя Instagram
export const createInstagramUser = inngest.createFunction(
  {
    id: slugify('create-instagram-user'),
    name: '👤 Create Single Instagram User',
    concurrency: 5,
  },
  { event: 'instagram/create-user' },
  async ({ event, step, runId, logger: log }) => {
    // Валидируем входные данные с помощью Zod
    const validationResult = CreateInstagramUserEventSchema.safeParse(
      event.data
    )

    if (!validationResult.success) {
      const errorMessage = `Invalid event data: ${validationResult.error.errors
        .map(e => `${e.path.join('.')}: ${e.message}`)
        .join(', ')}`
      log.error(errorMessage)
      throw new Error(errorMessage)
    }

    const userData = validationResult.data

    log.info('🚀 Create Instagram User started (with Zod validation)', {
      runId,
      username: userData.username,
      pk: userData.pk,
      projectId: userData.project_id,
      requester: userData.requester_telegram_id,
    })

    // Step 1: Validate database connection
    const dbValidation = await step.run('validate-database', async () => {
      if (!process.env.SUPABASE_URL) {
        throw new Error('Database URL is not configured')
      }

      log.info(`✅ Database connection validated`)
      return { valid: true }
    })

    // Step 2: Validate project_id exists in database
    const projectValidation = await step.run(
      'validate-project-id',
      async () => {
        const db = new InstagramDatabase()
        const validation = await db.validateProjectId(userData.project_id)

        if (!validation.exists) {
          throw new Error(
            `Project ID ${userData.project_id} does not exist or is inactive`
          )
        }

        log.info(
          `✅ Project validation successful: ${validation.projectName} (ID: ${userData.project_id})`
        )
        return {
          valid: true,
          projectId: userData.project_id,
          projectName: validation.projectName,
        }
      }
    )

    // Step 3: Create user in database
    const createResult = (await step.run(
      'create-user-in-database',
      async () => {
        const db = new InstagramDatabase()
        const result = await db.createSingleUser(userData)

        if (!result.success) {
          throw new Error(`Failed to create user: ${result.error}`)
        }

        log.info(
          `${result.created ? '✅ User created' : '👤 User already exists'}: ${
            userData.username
          } (PK: ${userData.pk})`
        )

        return result
      }
    )) as CreateUserResult

    // Final result
    const finalResult = {
      success: true,
      created: createResult.created,
      alreadyExists: createResult.alreadyExists,
      user: {
        pk: userData.pk,
        username: userData.username,
        full_name: userData.full_name,
        is_private: userData.is_private,
        is_verified: userData.is_verified,
        profile_pic_url: userData.profile_pic_url,
        profile_url: `https://instagram.com/${userData.username}`,
        profile_chaining_secondary_label:
          userData.profile_chaining_secondary_label,
        social_context: userData.social_context,
      },
      projectId: userData.project_id,
      requesterTelegramId: userData.requester_telegram_id,
      createdAt: new Date(),
      runId,
      mode: 'MANUAL_USER_CREATION_WITH_ZOD',
    }

    log.info('🎉 Create Instagram User completed successfully', {
      username: userData.username,
      pk: userData.pk,
      created: createResult.created,
      projectId: userData.project_id,
    })

    return finalResult
  }
)

// Helper function to trigger single user creation with Zod validation
export async function triggerCreateInstagramUser(
  data: CreateInstagramUserEvent
): Promise<{ eventId: string }> {
  // Валидируем входные данные
  const validatedData = CreateInstagramUserEventSchema.parse(data)

  const result = await inngest.send({
    name: 'instagram/create-user',
    data: validatedData,
  })

  return {
    eventId: result.ids[0],
  }
}<|MERGE_RESOLUTION|>--- conflicted
+++ resolved
@@ -14,11 +14,8 @@
 // Используем основной Inngest клиент
 import { inngest } from '@/core/inngest/clients'
 
-<<<<<<< HEAD
+
 // Импортируем Apify функцию для замены RapidAPI
-=======
-// Импортируем Apify функцию
->>>>>>> a1413a0a
 import { triggerApifyInstagramScraping } from './instagramApifyScraper'
 
 // Импортируем Zod-схемы
@@ -75,63 +72,6 @@
   
   return dbPool
 }
-
-<<<<<<< HEAD
-// УДАЛЁН: Instagram API класс заменён на Apify integration
-// Вся логика теперь работает через triggerApifyInstagramScraping в Step 3
-=======
-// Apify Integration для Instagram парсинга
-class InstagramApifyClient {
-  constructor() {
-    // Проверяем наличие Apify токена
-    if (!process.env.APIFY_TOKEN || process.env.APIFY_TOKEN.trim() === '') {
-      throw new Error('APIFY_TOKEN environment variable is required and cannot be empty. Please check your environment configuration.')
-    }
-  }
-
-  async getSimilarUsers(username: string, count = 50, projectId: number) {
-    try {
-      log.info(`🤖 Using Apify to get Instagram data for: ${username}`)
-
-      // Запускаем Apify парсинг через существующую функцию
-      const apifyResult = await triggerApifyInstagramScraping({
-        username_or_hashtag: username,
-        project_id: projectId,
-        source_type: 'competitor',
-        max_reels: count,
-        requester_telegram_id: 'auto-system', // Чтобы не было списания
-      })
-
-      log.info(`✅ Apify parsing triggered successfully: ${apifyResult.eventId}`)
-
-      // Возвращаем успешный результат - данные будут сохранены через Apify
-      return {
-        success: true,
-        users: [], // Пустой массив, т.к. данные идут через Apify
-        total: 0,
-        apifyEventId: apifyResult.eventId,
-        message: 'Data parsing via Apify initiated successfully'
-      }
-    } catch (error: any) {
-      log.error(`❌ Apify parsing error:`, {
-        message: error.message,
-        username: username,
-        projectId: projectId
-      })
-      
-      return {
-        success: false,
-        error: `Apify parsing failed: ${error.message}`,
-        users: [],
-        total: 0,
-      }
-    }
-  }
-
-  // Рилсы теперь парсятся через Apify автоматически
-  // Метод getUserReels удален, так как Apify парсит все данные включая рилсы
-}
->>>>>>> a1413a0a
 
 // Database operations with Zod validation
 class InstagramDatabase {
@@ -988,10 +928,7 @@
       APIFY_TOKEN: process.env.APIFY_TOKEN
         ? `${process.env.APIFY_TOKEN.substring(0, 10)}...`
         : 'НЕ НАЙДЕН',
-<<<<<<< HEAD
-=======
       SUPABASE_URL: process.env.SUPABASE_URL ? 'НАЙДЕН' : 'НЕ НАЙДЕН',
->>>>>>> a1413a0a
       NODE_ENV: process.env.NODE_ENV || 'НЕ НАЙДЕН',
     })
 
@@ -1127,7 +1064,6 @@
     // Используем полученный project_id для дальнейшей работы
     const project_id = projectValidation.projectId
 
-<<<<<<< HEAD
     // Step 3: Call Apify Instagram Scraper (заменили RapidAPI)
     const apiResult = await step.run('call-apify-instagram-scraper', async () => {
       log.info('🤖 Starting Apify Instagram scraping instead of RapidAPI...')
@@ -1149,24 +1085,7 @@
         message: 'Apify scraping initiated successfully',
         apifyEventId: result.eventId
       }
-=======
-    // Step 3: Call Apify Instagram Scraper
-    const apiResult = await step.run('call-apify-instagram-scraper', async () => {
-      log.info('🤖 Starting Apify Instagram scraping...')
-
-      const apifyClient = new InstagramApifyClient()
-      const result = await apifyClient.getSimilarUsers(username_or_id, max_users, project_id)
-
-      if (!result.success) {
-        throw new Error(`Apify parsing failed: ${result.error}`)
-      }
-
-      log.info(
-        `✅ Apify parsing initiated successfully: ${result.message}`
-      )
-      return result
->>>>>>> a1413a0a
-    })
+
 
     // Step 4: Apify processing (данные обрабатываются асинхронно)
     const processedUsers = await step.run(
@@ -1211,7 +1130,6 @@
     let totalReelsSaved = 0
     let totalReelsDuplicates = 0
 
-<<<<<<< HEAD
     if (scrape_reels && processedUsers.validUsers.length > 0) {
       log.info(
         `🎬 Starting reels scraping for ${processedUsers.validUsers.length} users...`
@@ -1290,11 +1208,7 @@
       log.info(
         `🎯 Reels scraping complete: ${totalReelsSaved} reels saved, ${totalReelsDuplicates} duplicates across ${reelsResults.length} users`
       )
-=======
-    if (scrape_reels) {
-      log.info('🎬 Reels will be processed by Apify scraper automatically')
-      log.info('⏭️ Reels processing delegated to Apify - no additional steps needed')
->>>>>>> a1413a0a
+
     } else {
       log.info('⏭️ Reels scraping disabled')
     }
