import { existsSync, mkdirSync } from 'fs'
import winston from 'winston'
import morgan from 'morgan'
import { isDev } from '@/config'
import path from 'path'

// Smart log directory resolution with fallbacks
function getLogDir(): string {
  const envLogDir = process.env.LOG_DIR
  const isProduction = process.env.NODE_ENV === 'production'

  // If LOG_DIR is provided
  if (envLogDir) {
    // If it's an absolute path, use it directly
    if (path.isAbsolute(envLogDir)) {
      return envLogDir
    }
    // If it's a relative path in non-production, resolve it
    if (!isProduction) {
      return path.resolve(process.cwd(), envLogDir)
    }
  }

  // Production fallbacks - use /tmp which is always writable
  if (isProduction) {
    // Try to use /tmp which is typically writable in containers
    return '/tmp/ai-server-logs'
  }

  // Development fallback
  return path.resolve(process.cwd(), 'logs')
}

const logDir = getLogDir()

console.log(`LOG_DIR environment variable: ${process.env.LOG_DIR}`)
console.log(`Using log directory: ${logDir}`)
console.log(`NODE_ENV: ${process.env.NODE_ENV}`)

// Try to create log directory with better error handling
let logDirAvailable = false
if (!existsSync(logDir)) {
  try {
    mkdirSync(logDir, { recursive: true })
    logDirAvailable = true
    console.log(`Log directory created: ${logDir}`)
  } catch (error) {
    console.warn(`Unable to create log directory: ${error.message}`)
    console.warn('File logging will be disabled, using console output only')
  }
} else {
  logDirAvailable = true
}

// Установите уровень логирования через переменную окружения
const logLevel = process.env.LOG_LEVEL || (isDev ? 'info' : 'warn')

// Настройки из переменных окружения
const showHealthChecks = process.env.SHOW_HEALTH_CHECKS === 'true'
const showOptionsRequests = process.env.SHOW_OPTIONS_REQUESTS === 'true'
const minimalLogs = process.env.MINIMAL_LOGS === 'true'
const showTimestamps = process.env.SHOW_TIMESTAMPS !== 'false'

// Создаем кастомный формат для фильтрации
const customFormat = winston.format.combine(
  winston.format.timestamp(),
  winston.format.printf(({ level, message, timestamp }) => {
    // Фильтруем избыточные сообщения
    if (typeof message === 'string') {
      // Минимальный режим - показываем только ошибки и важные события
      if (minimalLogs) {
        if (
          level === 'error' ||
          message.includes('🚀') ||
          message.includes('listening') ||
          message.includes('started')
        ) {
          const ts = showTimestamps ? `${timestamp} ` : ''
          return `${ts}[${level.toUpperCase()}]: ${message}`
        }
        return ''
      }

      // Скрываем служебные HTTP запросы если не включены
      if (!showHealthChecks && message.includes('GET /health')) return ''
      if (!showOptionsRequests && message.includes('OPTIONS /')) return ''

      // Приоритет для API запросов
      if (
        message.includes('POST /api/') ||
        message.includes('GET /api/') ||
        message.includes('PUT /api/') ||
        message.includes('DELETE /api/')
      ) {
        const ts = showTimestamps ? `${timestamp} ` : ''
        return `${ts}[${level.toUpperCase()}]: ${message}`
      }

      // Показываем все остальные сообщения для info и выше
      if (level !== 'debug') {
        const ts = showTimestamps ? `${timestamp} ` : ''
        return `${ts}[${level.toUpperCase()}]: ${message}`
      }
    }

    const ts = showTimestamps ? `${timestamp} ` : ''
    return `${ts}[${level.toUpperCase()}]: ${message}`
  })
)

// Создаем базовые транспорты
const transports: winston.transport[] = [
  new winston.transports.Console({
    format: customFormat,
  }),
]

// Добавляем файловый транспорт только если директория доступна
if (logDirAvailable) {
  try {
    transports.push(
      new winston.transports.File({
        filename: `${logDir}/combined.log`,
        handleExceptions: true,
        maxsize: 5242880, // 5MB
        maxFiles: 5,
      })
    )
    console.log(`File logging enabled: ${logDir}/combined.log`)
  } catch (error) {
    console.warn(`Could not enable file logging: ${error.message}`)
  }
} else {
  console.warn('File logging disabled - using console output only')
}

// Создаем логгер
const logger = winston.createLogger({
  level: logLevel,
  format: customFormat,
  transports,
  exitOnError: false,
})

// Logger готов к использованию
<<<<<<< HEAD
logger.info('Server started')
=======
>>>>>>> 573cb42c

// Создаем разные форматы логирования
const morganDev = morgan('dev', {
  stream: {
    write: (message: string) => logger.info(message.trim()),
  },
})

const morganCombined = morgan('combined', {
  stream: {
    write: (message: string) => logger.info(message.trim()),
  },
})

// Экспортируем функцию для динамического выбора формата
const getDynamicLogger = (format = 'dev') => {
  return format === 'combined' ? morganCombined : morganDev
}

export { logger, getDynamicLogger }<|MERGE_RESOLUTION|>--- conflicted
+++ resolved
@@ -143,10 +143,6 @@
 })
 
 // Logger готов к использованию
-<<<<<<< HEAD
-logger.info('Server started')
-=======
->>>>>>> 573cb42c
 
 // Создаем разные форматы логирования
 const morganDev = morgan('dev', {
