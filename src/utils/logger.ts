import { existsSync, mkdirSync } from 'fs'
import winston from 'winston'
import morgan from 'morgan'
import { isDev } from '@/config'
import path from 'path'

// Smart log directory resolution with fallbacks
function getLogDir(): string {
  const envLogDir = process.env.LOG_DIR
  const isProduction = process.env.NODE_ENV === 'production'
  
<<<<<<< HEAD
  // If LOG_DIR is provided
  if (envLogDir) {
    // If it's an absolute path, use it directly
    if (path.isAbsolute(envLogDir)) {
      return envLogDir
    }
    // If it's a relative path in non-production, resolve it
    if (!isProduction) {
      return path.resolve(process.cwd(), envLogDir)
    }
  }
  
  // Production fallbacks - use /tmp which is always writable
  if (isProduction) {
    // Try to use /tmp which is typically writable in containers
    return '/tmp/ai-server-logs'
  }
  
  // Development fallback
  return path.resolve(process.cwd(), 'logs')
=======
  // If LOG_DIR is provided, use it (handle both relative and absolute)
  if (envLogDir) {
    if (envLogDir.startsWith('/')) {
      return envLogDir
    } else {
      // Convert relative path to absolute
      return require('path').resolve(process.cwd(), envLogDir)
    }
  }
  
  // Use safe defaults
  return isProduction ? '/tmp/logs' : '/tmp/logs'
>>>>>>> 1f488c04
}

const logDir = getLogDir()

console.log(`LOG_DIR environment variable: ${process.env.LOG_DIR}`)
console.log(`Using log directory: ${logDir}`)
console.log(`NODE_ENV: ${process.env.NODE_ENV}`)

// Try to create log directory with better error handling
let logDirAvailable = false
if (!existsSync(logDir)) {
  try {
    mkdirSync(logDir, { recursive: true })
    logDirAvailable = true
    console.log(`Log directory created: ${logDir}`)
  } catch (error) {
    console.warn(`Unable to create log directory: ${error.message}`)
    console.warn('File logging will be disabled, using console output only')
  }
} else {
  logDirAvailable = true
}

// Установите уровень логирования через переменную окружения
<<<<<<< HEAD
const logLevel = process.env.LOG_LEVEL || (isDev ? 'debug' : 'info')

// Создаем базовые транспорты
const transports: winston.transport[] = [
  new winston.transports.Console({
    format: winston.format.combine(
      winston.format.colorize(),
      winston.format.simple()
    )
  })
]

// Добавляем файловый транспорт только если директория доступна
if (logDirAvailable) {
  try {
    transports.push(
      new winston.transports.File({ 
        filename: `${logDir}/combined.log`,
        handleExceptions: true,
        maxsize: 5242880, // 5MB
        maxFiles: 5
      })
    )
    console.log(`File logging enabled: ${logDir}/combined.log`)
  } catch (error) {
    console.warn(`Could not enable file logging: ${error.message}`)
  }
} else {
  console.warn('File logging disabled - using console output only')
}
=======
const logLevel = process.env.LOG_LEVEL || (isDev ? 'info' : 'warn')

// Настройки из переменных окружения
const showHealthChecks = process.env.SHOW_HEALTH_CHECKS === 'true'
const showOptionsRequests = process.env.SHOW_OPTIONS_REQUESTS === 'true'
const minimalLogs = process.env.MINIMAL_LOGS === 'true'
const showTimestamps = process.env.SHOW_TIMESTAMPS !== 'false'

// Создаем кастомный формат для фильтрации 
const customFormat = winston.format.combine(
  winston.format.timestamp(),
  winston.format.printf(({ level, message, timestamp }) => {
    // Фильтруем избыточные сообщения
    if (typeof message === 'string') {
      
      // Минимальный режим - показываем только ошибки и важные события
      if (minimalLogs) {
        if (level === 'error' || 
            message.includes('🚀') || 
            message.includes('listening') ||
            message.includes('started')) {
          const ts = showTimestamps ? `${timestamp} ` : ''
          return `${ts}[${level.toUpperCase()}]: ${message}`
        }
        return ''
      }
      
      // Скрываем служебные HTTP запросы если не включены
      if (!showHealthChecks && message.includes('GET /health')) return ''
      if (!showOptionsRequests && message.includes('OPTIONS /')) return ''
      
      // Приоритет для API запросов
      if (message.includes('POST /api/') || 
          message.includes('GET /api/') || 
          message.includes('PUT /api/') || 
          message.includes('DELETE /api/')) {
        const ts = showTimestamps ? `${timestamp} ` : ''
        return `${ts}[${level.toUpperCase()}]: ${message}`
      }
      
      // Показываем все остальные сообщения для info и выше
      if (level !== 'debug') {
        const ts = showTimestamps ? `${timestamp} ` : ''
        return `${ts}[${level.toUpperCase()}]: ${message}`
      }
    }
    
    const ts = showTimestamps ? `${timestamp} ` : ''
    return `${ts}[${level.toUpperCase()}]: ${message}`
  })
)
>>>>>>> 1f488c04

// Создаем логгер
const logger = winston.createLogger({
  level: logLevel,
<<<<<<< HEAD
  format: winston.format.combine(
    winston.format.timestamp(),
    winston.format.json()
  ),
  transports,
  exitOnError: false
=======
  format: customFormat,
  transports: [
    new winston.transports.Console(),
    new winston.transports.File({ filename: `${logDir}/combined.log` }),
  ],
>>>>>>> 1f488c04
})

// Использование logger
logger.info('Server started')
logger.error('Error occurred')

// Создаем разные форматы логирования
const morganDev = morgan('dev', {
  stream: {
    write: (message: string) => logger.info(message.trim()),
  },
})

const morganCombined = morgan('combined', {
  stream: {
    write: (message: string) => logger.info(message.trim()),
  },
})

// Экспортируем функцию для динамического выбора формата
const getDynamicLogger = (format = 'dev') => {
  return format === 'combined' ? morganCombined : morganDev
}

export { logger, getDynamicLogger }<|MERGE_RESOLUTION|>--- conflicted
+++ resolved
@@ -9,7 +9,6 @@
   const envLogDir = process.env.LOG_DIR
   const isProduction = process.env.NODE_ENV === 'production'
   
-<<<<<<< HEAD
   // If LOG_DIR is provided
   if (envLogDir) {
     // If it's an absolute path, use it directly
@@ -30,20 +29,6 @@
   
   // Development fallback
   return path.resolve(process.cwd(), 'logs')
-=======
-  // If LOG_DIR is provided, use it (handle both relative and absolute)
-  if (envLogDir) {
-    if (envLogDir.startsWith('/')) {
-      return envLogDir
-    } else {
-      // Convert relative path to absolute
-      return require('path').resolve(process.cwd(), envLogDir)
-    }
-  }
-  
-  // Use safe defaults
-  return isProduction ? '/tmp/logs' : '/tmp/logs'
->>>>>>> 1f488c04
 }
 
 const logDir = getLogDir()
@@ -68,38 +53,6 @@
 }
 
 // Установите уровень логирования через переменную окружения
-<<<<<<< HEAD
-const logLevel = process.env.LOG_LEVEL || (isDev ? 'debug' : 'info')
-
-// Создаем базовые транспорты
-const transports: winston.transport[] = [
-  new winston.transports.Console({
-    format: winston.format.combine(
-      winston.format.colorize(),
-      winston.format.simple()
-    )
-  })
-]
-
-// Добавляем файловый транспорт только если директория доступна
-if (logDirAvailable) {
-  try {
-    transports.push(
-      new winston.transports.File({ 
-        filename: `${logDir}/combined.log`,
-        handleExceptions: true,
-        maxsize: 5242880, // 5MB
-        maxFiles: 5
-      })
-    )
-    console.log(`File logging enabled: ${logDir}/combined.log`)
-  } catch (error) {
-    console.warn(`Could not enable file logging: ${error.message}`)
-  }
-} else {
-  console.warn('File logging disabled - using console output only')
-}
-=======
 const logLevel = process.env.LOG_LEVEL || (isDev ? 'info' : 'warn')
 
 // Настройки из переменных окружения
@@ -151,25 +104,39 @@
     return `${ts}[${level.toUpperCase()}]: ${message}`
   })
 )
->>>>>>> 1f488c04
+
+// Создаем базовые транспорты
+const transports: winston.transport[] = [
+  new winston.transports.Console({
+    format: customFormat
+  })
+]
+
+// Добавляем файловый транспорт только если директория доступна
+if (logDirAvailable) {
+  try {
+    transports.push(
+      new winston.transports.File({ 
+        filename: `${logDir}/combined.log`,
+        handleExceptions: true,
+        maxsize: 5242880, // 5MB
+        maxFiles: 5
+      })
+    )
+    console.log(`File logging enabled: ${logDir}/combined.log`)
+  } catch (error) {
+    console.warn(`Could not enable file logging: ${error.message}`)
+  }
+} else {
+  console.warn('File logging disabled - using console output only')
+}
 
 // Создаем логгер
 const logger = winston.createLogger({
   level: logLevel,
-<<<<<<< HEAD
-  format: winston.format.combine(
-    winston.format.timestamp(),
-    winston.format.json()
-  ),
+  format: customFormat,
   transports,
   exitOnError: false
-=======
-  format: customFormat,
-  transports: [
-    new winston.transports.Console(),
-    new winston.transports.File({ filename: `${logDir}/combined.log` }),
-  ],
->>>>>>> 1f488c04
 })
 
 // Использование logger
