--- conflicted
+++ resolved
@@ -142,12 +142,7 @@
   exitOnError: false,
 })
 
-<<<<<<< HEAD
-// Использование logger  
-logger.info('Server started')
-=======
 // Logger готов к использованию
->>>>>>> da8879e4
 
 // Создаем разные форматы логирования
 const morganDev = morgan('dev', {
