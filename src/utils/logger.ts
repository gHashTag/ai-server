--- conflicted
+++ resolved
@@ -142,12 +142,8 @@
   exitOnError: false,
 })
 
-<<<<<<< HEAD
-// Использование logger  
+// Logger готов к использованию
 logger.info('Server started')
-=======
-// Logger готов к использованию
->>>>>>> 52f4f9c2
 
 // Создаем разные форматы логирования
 const morganDev = morgan('dev', {
