--- conflicted
+++ resolved
@@ -41,16 +41,6 @@
 }
 
 interface VeoGenerationOptions {
-<<<<<<< HEAD
-  prompt: string;
-  modelId?: string;
-  aspectRatio?: '16:9' | '9:16' | '1:1';
-  resolution?: string; // for Veo 3 only
-  sampleCount?: number; // number of videos to generate (1-4)
-  seed?: number;
-  storageUri?: string; // GCS bucket for output
-  duration?: number; // duration in seconds (1-10 for Veo 3)
-=======
   prompt: string
   modelId?: string
   aspectRatio?: '16:9' | '9:16' | '1:1'
@@ -58,7 +48,7 @@
   sampleCount?: number // number of videos to generate (1-4)
   seed?: number
   storageUri?: string // GCS bucket for output
->>>>>>> 0d05fc90
+  duration?: number // duration in seconds (1-10 for Veo 3)
   image?: {
     bytesBase64Encoded?: string
     gcsUri?: string
@@ -99,14 +89,9 @@
       sampleCount = 1,
       seed,
       storageUri,
-<<<<<<< HEAD
       duration,
       image
-    } = options;
-=======
-      image,
     } = options
->>>>>>> 0d05fc90
 
     const endpoint = `https://${this.location}-aiplatform.googleapis.com/v1/projects/${this.projectId}/locations/${this.location}/publishers/google/models/${modelId}:predictLongRunning`
 
