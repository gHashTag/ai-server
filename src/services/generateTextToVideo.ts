--- conflicted
+++ resolved
@@ -23,43 +23,11 @@
  */
 async function processVertexAI(
   videoModel: string,
-<<<<<<< HEAD
-  aspect_ratio: string,
-=======
   aspect_ratio: string, 
->>>>>>> f29cd7d4
   prompt: string,
   imageUrl?: string,
   duration?: number
 ) {
-<<<<<<< HEAD
-  const { VertexVeoService } = await import('./vertexVeoService')
-  const projectId = process.env.GOOGLE_CLOUD_PROJECT || 'neuroblogger'
-
-  const veoService = new VertexVeoService(projectId)
-
-  // Veo 3 поддерживает только 16:9, поэтому всегда используем его
-  // TODO: В будущем можно будет добавить поддержку других соотношений
-  const veoAspectRatio: '16:9' | '9:16' | '1:1' = '16:9'
-  console.log(
-    'Using aspect ratio 16:9 for Veo (other ratios not supported yet)'
-  )
-
-  // Определяем модель
-  let modelId: string
-  if (videoModel === 'veo-3') {
-    modelId = 'veo-3.0-generate-preview'
-  } else if (videoModel === 'veo-3-fast') {
-    modelId = 'veo-3.0-generate-fast'
-    console.log('⚡ Using Veo 3 Fast mode for quicker generation')
-  } else {
-    modelId = 'veo-2.0-generate-001'
-  }
-
-  // Не используем GCS, получаем видео в base64
-  // const storageUri = `gs://veo-videos-${projectId}/`;
-
-=======
   const { VertexVeoService } = await import('./vertexVeoService');
   const projectId = process.env.GOOGLE_CLOUD_PROJECT || 'neuroblogger';
   
@@ -84,39 +52,12 @@
   // Не используем GCS, получаем видео в base64
   // const storageUri = `gs://veo-videos-${projectId}/`;
   
->>>>>>> f29cd7d4
   const result = await veoService.generateAndWaitForVideo({
     prompt,
     modelId,
     aspectRatio: veoAspectRatio,
     duration: duration, // Передаем duration в API
     // storageUri, // Закомментировано - получаем base64 вместо GCS
-<<<<<<< HEAD
-    image: imageUrl
-      ? {
-          gcsUri: imageUrl,
-          mimeType: 'image/jpeg',
-        }
-      : undefined,
-  })
-
-  // Возвращаем URL видео или base64
-  if (result.videos && result.videos[0]) {
-    const video = result.videos[0]
-
-    // Если есть GCS URL, возвращаем его
-    if (video.gcsUri) {
-      return video.gcsUri
-    }
-
-    // Если есть base64, формируем data URL
-    if (video.bytesBase64Encoded) {
-      // Возвращаем base64 с префиксом data URL
-      return `data:video/mp4;base64,${video.bytesBase64Encoded}`
-    }
-  }
-  throw new Error('No video generated')
-=======
     image: imageUrl ? {
       gcsUri: imageUrl,
       mimeType: 'image/jpeg'
@@ -139,7 +80,6 @@
     }
   }
   throw new Error('No video generated');
->>>>>>> f29cd7d4
 }
 
 export const processVideoGeneration = async (
@@ -147,11 +87,7 @@
   aspect_ratio: string,
   prompt: string,
   imageUrl?: string,
-<<<<<<< HEAD
-  duration = 5,
-=======
   duration: number = 5,
->>>>>>> f29cd7d4
   telegram_id?: string,
   bot_name?: string
 ) => {
@@ -225,97 +161,6 @@
 
   // Стандартная обработка через Replicate для остальных моделей
   if (!modelConfig) {
-    throw new Error(`Unknown video model: ${videoModel}`)
-  }
-
-  // Проверяем, какой провайдер должен использоваться
-  const providerType = modelConfig.api?.input?.type
-
-  // НОВАЯ ЛОГИКА: Используем Kie.ai для дешевых моделей
-  if (providerType === 'kie-ai') {
-    console.log(
-      `🎯 Using Kie.ai for ${videoModel} (87% cheaper than Vertex AI!)`
-    )
-
-    const kieAiService = new KieAiService()
-
-    // Проверяем доступность API
-    const isHealthy = await kieAiService.checkHealth()
-    if (!isHealthy) {
-      console.warn(
-        `⚠️ Kie.ai API не доступен для ${videoModel}, используем резервный Vertex AI`
-      )
-      // Fallback к Vertex AI если Kie.ai недоступен
-      return await processVertexAI(
-        videoModel,
-        aspect_ratio,
-        prompt,
-        imageUrl,
-        duration
-      )
-    }
-
-    // Маппинг aspect ratio
-    let kieAspectRatio: '16:9' | '9:16' | '1:1'
-    if (aspect_ratio === '9:16') {
-      kieAspectRatio = '9:16'
-    } else if (aspect_ratio === '1:1') {
-      kieAspectRatio = '1:1'
-    } else {
-      kieAspectRatio = '16:9'
-    }
-
-    // Маппинг model names: от user-facing к Kie.ai API identifiers
-    const modelMapping: Record<string, 'veo3_fast' | 'veo3' | 'runway-aleph'> =
-      {
-        'veo-3-fast': 'veo3_fast',
-        'veo-3': 'veo3',
-        'runway-aleph': 'runway-aleph',
-      }
-
-    const kieApiModel = modelMapping[videoModel]
-    if (!kieApiModel) {
-      throw new Error(`Unsupported Kie.ai model: ${videoModel}`)
-    }
-
-    console.log(`📋 Mapping ${videoModel} → ${kieApiModel} for Kie.ai API`)
-
-    // Генерируем через Kie.ai
-    const result = await kieAiService.generateVideo({
-      model: kieApiModel,
-      prompt,
-      duration,
-      aspectRatio: kieAspectRatio,
-      imageUrl,
-      userId: telegram_id, // Передаем telegram_id для сохранения в БД
-      projectId: bot_name
-        ? parseInt(bot_name.replace(/\D/g, '').slice(0, 9)) || 1
-        : undefined, // Преобразуем bot_name в число
-    })
-
-    return result.videoUrl
-  }
-
-  // СТАРАЯ ЛОГИКА: Vertex AI для обратной совместимости
-  if (
-    videoModel === 'veo-3' ||
-    videoModel === 'veo-3-fast' ||
-    videoModel === 'veo-2'
-  ) {
-    console.log(
-      `⚠️ Using expensive Vertex AI for ${videoModel} (fallback mode)`
-    )
-    return await processVertexAI(
-      videoModel,
-      aspect_ratio,
-      prompt,
-      imageUrl,
-      duration
-    )
-  }
-
-  // Стандартная обработка через Replicate для остальных моделей
-  if (!modelConfig) {
     throw new Error('Invalid video model')
   }
 
@@ -340,11 +185,7 @@
   username: string,
   is_ru: boolean,
   bot_name: string,
-<<<<<<< HEAD
-  duration = 5
-=======
   duration: number = 5
->>>>>>> f29cd7d4
 ): Promise<{ videoLocalPath: string }> => {
   try {
     console.log('videoModel', videoModel)
@@ -363,22 +204,11 @@
       await updateUserLevelPlusOne(telegram_id, level)
     }
     const { bot } = getBotByName(bot_name)
-<<<<<<< HEAD
-
-    // Проверяем что бот найден
-    if (!bot) {
-      throw new Error(
-        `Bot with name '${bot_name}' not found. Please check bot configuration.`
-      )
-    }
-
-=======
     
     if (!bot) {
       throw new Error(`Bot with name "${bot_name}" not found or not configured properly`)
     }
     
->>>>>>> f29cd7d4
     // Проверка баланса для всех изображений
     const balanceResult = await processBalanceVideoOperation({
       videoModel,
