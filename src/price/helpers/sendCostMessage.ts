--- conflicted
+++ resolved
@@ -9,13 +9,8 @@
 ) => {
   // Защитная проверка бота
   if (!bot || !bot.telegram) {
-<<<<<<< HEAD
-    console.error('❌ Bot instance is invalid in sendCostMessage')
-    throw new Error('Bot instance is required')
-=======
     console.error('❌ Bot instance is invalid in sendCostMessage');
     throw new Error('Bot instance is required');
->>>>>>> db1a0886
   }
 
   await bot.telegram.sendMessage(
